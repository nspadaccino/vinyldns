--- conflicted
+++ resolved
@@ -540,11 +540,10 @@
 }
 /* Ending of css override for cron library and it's associated elements used in zone sync scheduling */
 
-<<<<<<< HEAD
 .set-width {
     width: auto;
-=======
+}
+
 #set-dropdown-width {
     width: 4em;
->>>>>>> 15bb24f4
 }