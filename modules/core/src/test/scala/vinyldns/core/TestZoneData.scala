--- conflicted
+++ resolved
@@ -82,13 +82,8 @@
     okZone,
     "ok",
     ZoneChangeType.Create,
-<<<<<<< HEAD
-    ZoneChangeStatus.Complete,
+    ZoneChangeStatus.Synced,
     created = Instant.now.truncatedTo(ChronoUnit.MILLIS).minusMillis(1000)
-=======
-    ZoneChangeStatus.Synced,
-    created = DateTime.now.minus(1000)
->>>>>>> 741f3761
   )
 
   val zoneUpdate: ZoneChange = zoneChangePending.copy(status = ZoneChangeStatus.Synced)
