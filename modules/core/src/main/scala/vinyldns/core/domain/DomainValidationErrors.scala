--- conflicted
+++ resolved
@@ -52,11 +52,11 @@
       "joined by dots, and terminated with a dot."
 }
 
-<<<<<<< HEAD
-final case class InvalidCName(param: String) extends DomainValidationError {
+final case class InvalidIPv4CName(param: String) extends DomainValidationError {
   def message: String =
     s"""Invalid Cname: "$param", valid cname should not be IP address"""
-=======
+}
+
 final case class InvalidCname(param: String, isReverseZone: Boolean) extends DomainValidationError {
   def message: String =
     isReverseZone match {
@@ -67,7 +67,6 @@
         s"""Invalid Cname: "$param", valid cnames must be letters, numbers, underscores, and hyphens, """ +
           "joined by dots, and terminated with a dot."
     }
->>>>>>> c10f8e44
 }
 
 final case class InvalidLength(param: String, minLengthInclusive: Int, maxLengthInclusive: Int)
