--- conflicted
+++ resolved
@@ -174,16 +174,14 @@
       - title: Global List / Search RecordSets
         url: api/list-recordsets-global.html
         menu_sectioon: recordsetapireference
-<<<<<<< HEAD
       - title: Get RecordSet Count
         url: api/get-recordset-count.html
         menu_section: recordsetapireference
       - title: List RecordSet Changes Failures
         url: api/list-recordset-changes-failures.html
-=======
+        menu_section: recordsetapireference
       - title: Get RecordSet Change History
         url: api/get-recordset-change-history.html
->>>>>>> 8192780e
         menu_section: recordsetapireference
 
   - title: Batch Change
