/*
 * Copyright 2018 Comcast Cable Communications Management, LLC
 *
 * Licensed under the Apache License, Version 2.0 (the "License");
 * you may not use this file except in compliance with the License.
 * You may obtain a copy of the License at
 *
 *     http://www.apache.org/licenses/LICENSE-2.0
 *
 * Unless required by applicable law or agreed to in writing, software
 * distributed under the License is distributed on an "AS IS" BASIS,
 * WITHOUT WARRANTIES OR CONDITIONS OF ANY KIND, either express or implied.
 * See the License for the specific language governing permissions and
 * limitations under the License.
 */

package vinyldns.api.domain.batch

import cats.data.Validated.Valid
import cats.effect._
import cats.implicits._
import cats.scalatest.{EitherMatchers, ValidatedMatchers}
import org.joda.time.DateTime
import org.scalatestplus.mockito.MockitoSugar
import org.scalatest.{BeforeAndAfterEach, EitherValues}
import org.scalatest.matchers.should.Matchers
import org.scalatest.wordspec.AnyWordSpec
import vinyldns.api.ValidatedBatchMatcherImprovements.containChangeForValidation
import vinyldns.api.domain.auth.AuthPrincipalProvider
import vinyldns.api.domain.batch.BatchChangeInterfaces.{BatchResult, _}
import vinyldns.api.domain.batch.BatchTransformations._
import vinyldns.api.domain._
import vinyldns.api.repository.{
  EmptyGroupRepo,
  EmptyRecordSetRepo,
  EmptyUserRepo,
  EmptyZoneRepo,
  InMemoryBatchChangeRepository
}
import vinyldns.core.TestMembershipData._
import vinyldns.core.domain._
import vinyldns.core.domain.auth.AuthPrincipal
import vinyldns.core.domain.batch._
import vinyldns.core.domain.membership.{Group, ListUsersResults, User}
import vinyldns.core.domain.record.RecordType._
import vinyldns.core.domain.record.{RecordType, _}
import vinyldns.core.domain.zone.Zone
import vinyldns.core.notifier.{AllNotifiers, Notification, Notifier}
import org.mockito.Matchers._
import org.mockito.Mockito._
import vinyldns.api.VinylDNSTestHelpers
import vinyldns.api.domain.access.AccessValidations

import scala.concurrent.ExecutionContext

class BatchChangeServiceSpec
  extends AnyWordSpec
    with Matchers
    with MockitoSugar
    with BeforeAndAfterEach
    with EitherMatchers
    with EitherValues
    with ValidatedMatchers {

  private implicit val contextShift: ContextShift[IO] = IO.contextShift(ExecutionContext.global)

  private val nonFatalErrorZoneDiscoveryError = ZoneDiscoveryError("test")
  private val nonFatalErrorRecordAlreadyExists = RecordAlreadyExists("test", AData("1.1.1.1"), true)

  private val validations = new BatchChangeValidations(
    new AccessValidations(
      sharedApprovedTypes = VinylDNSTestHelpers.sharedApprovedTypes
    ),
    VinylDNSTestHelpers.highValueDomainConfig,
    VinylDNSTestHelpers.manualReviewConfig,
    VinylDNSTestHelpers.batchChangeConfig,
    VinylDNSTestHelpers.scheduledChangesConfig
  )
  private val ttl = Some(200L)

  private val apexAddA = AddChangeInput("apex.test.com", RecordType.A, ttl, AData("1.1.1.1"))
  private val nonApexAddA =
    AddChangeInput("non-apex.test.com", RecordType.A, ttl, AData("1.1.1.1"))
  private val onlyApexAddA =
    AddChangeInput("only.apex.exists", RecordType.A, ttl, AData("1.1.1.1"))
  private val onlyBaseAddAAAA =
    AddChangeInput("have.only.base", RecordType.AAAA, ttl, AAAAData("1:2:3:4:5:6:7:8"))
  private val noZoneAddA = AddChangeInput("no.zone.match.", RecordType.A, ttl, AData("1.1.1.1"))
  private val dottedAddA =
    AddChangeInput("dot.ted.apex.test.com", RecordType.A, ttl, AData("1.1.1.1"))
  private val cnameAdd =
    AddChangeInput("cname.test.com", RecordType.CNAME, ttl, CNAMEData(Fqdn("testing.test.com.")))
  private val cnameApexAdd =
    AddChangeInput("apex.test.com", RecordType.CNAME, ttl, CNAMEData(Fqdn("testing.test.com.")))
  private val cnameReverseAdd = AddChangeInput(
    "cname.55.144.10.in-addr.arpa",
    RecordType.CNAME,
    ttl,
    CNAMEData(Fqdn("testing.cname.com."))
  )
  private val ptrAdd = AddChangeInput("10.144.55.11", RecordType.PTR, ttl, PTRData(Fqdn("ptr")))
  private val ptrAdd2 = AddChangeInput("10.144.55.255", RecordType.PTR, ttl, PTRData(Fqdn("ptr")))
  private val ptrDelegatedAdd =
    AddChangeInput("192.0.2.193", RecordType.PTR, ttl, PTRData(Fqdn("ptr")))
  private val ptrV6Add =
    AddChangeInput(
      "2001:0000:0000:0000:0000:ff00:0042:8329",
      RecordType.PTR,
      ttl,
      PTRData(Fqdn("ptr"))
    )

  private val authGrp = okGroup
  private val auth = okAuth
  private val notAuth = dummyAuth

  private val apexZone = Zone("apex.test.com.", "email", id = "apex", adminGroupId = authGrp.id)
  private val baseZone = Zone("test.com.", "email", id = "base", adminGroupId = authGrp.id)
  private val onlyApexZone = Zone("only.apex.exists.", "email", id = "onlyApex")
  private val onlyBaseZone = Zone("only.base.", "email", id = "onlyBase")
  private val ptrZone = Zone("55.144.10.in-addr.arpa.", "email", id = "nonDelegatedPTR")
  private val delegatedPTRZone = Zone("64/25.55.144.10.in-addr.arpa.", "email", id = "delegatedPTR")
  private val otherPTRZone = Zone("56.144.10.in-addr.arpa.", "email", id = "otherPTR")
  private val ipv6PTRZone = Zone("0.1.0.0.2.ip6.arpa.", "email", id = "ipv6PTR")
  private val ipv6PTR16Zone =
    Zone("1.0.0.0.0.0.0.0.0.0.0.0.1.0.0.2.ip6.arpa.", "email", shared = true)
  private val ipv6PTR17Zone =
    Zone("0.1.0.0.0.0.0.0.0.0.0.0.0.1.0.0.2.ip6.arpa.", "email", shared = true)
  private val ipv6PTR18Zone =
    Zone("0.0.1.0.0.0.0.0.0.0.0.0.0.0.1.0.0.2.ip6.arpa.", "email", shared = true)

  private val apexAddForVal = AddChangeForValidation(
    apexZone,
    "apex.test.com.",
    apexAddA,
    VinylDNSTestHelpers.defaultTtl
  )
  private val nonApexAddForVal = AddChangeForValidation(
    baseZone,
    "non-apex",
    nonApexAddA,
    VinylDNSTestHelpers.defaultTtl
  )
  private val ptrAddForVal =
    AddChangeForValidation(ptrZone, "11", ptrAdd, VinylDNSTestHelpers.defaultTtl)
  private val ptrDelegatedAddForVal =
    AddChangeForValidation(
      delegatedPTRZone,
      "193",
      ptrDelegatedAdd,
      VinylDNSTestHelpers.defaultTtl
    )
  private val ptrV6AddForVal = AddChangeForValidation(
    ipv6PTRZone,
    "9.2.3.8.2.4.0.0.0.0.f.f.0.0.0.0.0.0.0.0.0.0.0.0.0.0.0",
    ptrV6Add,
    VinylDNSTestHelpers.defaultTtl
  )

  private val defaultv6Discovery = new V6DiscoveryNibbleBoundaries(5, 16)

  private val pendingChange = SingleAddChange(
    Some("zoneid"),
    Some("zonename"),
    Some("rname"),
    "inputname",
    RecordType.A,
    123,
    AData("2.2.2.2"),
    SingleChangeStatus.Pending,
    None,
    None,
    None
  )

  private val singleChangeGood = SingleAddChange(
    Some(baseZone.id),
    Some(baseZone.name),
    Some("test-a-pending"),
    s"test-a-pending.${baseZone.name}",
    RecordType.A,
    1234,
    AData("1.1.1.1"),
    SingleChangeStatus.Pending,
    None,
    None,
    None
  )

  private val singleChangeNR = SingleAddChange(
    None,
    None,
    None,
    s"test-a-needs-rev.${baseZone.name}",
    RecordType.A,
    1234,
    AData("1.1.1.1"),
    SingleChangeStatus.NeedsReview,
    None,
    None,
    None,
    List(SingleChangeError(DomainValidationErrorType.ZoneDiscoveryError, "error info"))
  )

  private val singleChangeNRPostReview = singleChangeNR.copy(
    zoneId = Some(baseZone.id),
    zoneName = Some(baseZone.name),
    recordName = Some("test-a-needs-rev"),
    status = SingleChangeStatus.Pending,
    validationErrors = List.empty
  )

  private val batchChangeRepo = new InMemoryBatchChangeRepository
  private val mockNotifier = mock[Notifier]
  private val mockNotifiers = AllNotifiers(List(mockNotifier))

  object EmptyBatchConverter extends BatchChangeConverterAlgebra {
    def sendBatchForProcessing(
        batchChange: BatchChange,
        existingZones: ExistingZones,
        groupedChanges: ChangeForValidationMap,
        ownerGroupId: Option[String]
    ): BatchResult[BatchConversionOutput] =
      batchChange.comments match {
        case Some("conversionError") => BatchConversionError(pendingChange).toLeftBatchResult
        case Some("checkConverter") =>
          // hacking reviewComment to determine if things were sent to the converter
          BatchConversionOutput(
            batchChange.copy(reviewComment = Some("batchSentToConverter")),
            List()
          ).toRightBatchResult
        case _ => BatchConversionOutput(batchChange, List()).toRightBatchResult
      }
  }

  override protected def beforeEach(): Unit = batchChangeRepo.clear()

  private def makeRS(
      zoneId: String,
      name: String,
      typ: RecordType,
      recordData: Option[List[RecordData]] = None
  ): RecordSet = {
    val records = recordData.getOrElse(List())
    RecordSet(zoneId, name, typ, 100, RecordSetStatus.Active, DateTime.now(), records = records)
  }

  private val existingApex: RecordSet =
    makeRS(apexAddForVal.zone.id, apexAddForVal.recordName, SOA)
  private val existingNonApex: RecordSet =
    makeRS(
      nonApexAddForVal.zone.id,
      nonApexAddForVal.recordName,
      TXT,
      recordData = Some(List(TXTData("some data")))
    )
  private val existingPtr: RecordSet =
    makeRS(ptrAddForVal.zone.id, ptrAddForVal.recordName, PTR)
  private val existingPtrDelegated: RecordSet =
    makeRS(ptrDelegatedAddForVal.zone.id, ptrDelegatedAddForVal.recordName, PTR)
  private val existingPtrV6: RecordSet =
    makeRS(ptrV6AddForVal.zone.id, ptrV6AddForVal.recordName, PTR)
  private val deletedZoneApex: RecordSet =
    makeRS("deletedZone", apexAddForVal.recordName, SOA)

  object TestRecordSetRepo extends EmptyRecordSetRepo {
    val dbRecordSets: Set[(RecordSet, String)] =
      Set(
        (existingApex, "apex.test.com."),
        (existingNonApex, "non-apex.test.com."),
        (existingPtr, "11.55.144.10.in-addr.arpa."),
        (existingPtrDelegated, "193.64/25.55.144.10.in-addr.arpa."),
        (
          existingPtrV6,
          "9.2.3.8.2.4.0.0.0.0.f.f.0.0.0.0.0.0.0.0.0.0.0.0.0.0.0.0.1.0.0.2.ip6.arpa."
        ),
        (deletedZoneApex, "apex.test.com.")
      )

    override def getRecordSetsByName(zoneId: String, name: String): IO[List[RecordSet]] =
      IO.pure {
        (zoneId, name) match {
          case ("apex", "apex.test.com.") => List(existingApex)
          case ("base", "non-apex") => List(existingNonApex)
          case ("nonDelegatedPTR", "11") => List(existingPtr)
          case ("delegatedPTR", "193") => List(existingPtrDelegated)
          case ("ipv6PTR", "9.2.3.8.2.4.0.0.0.0.f.f.0.0.0.0.0.0.0.0.0.0.0.0.0.0.0") =>
            List(existingPtrV6)
          case (_, _) => List()
        }
      }

    override def getRecordSetsByFQDNs(names: Set[String]): IO[List[RecordSet]] =
      IO.pure {
        dbRecordSets
          .filter {
            case (_, fqdn) =>
              names.contains(fqdn)
          }
          .map {
            case (rs, _) => rs
          }
          .toList
      }
  }

  object AlwaysExistsZoneRepo extends EmptyZoneRepo {
    override def getZones(zoneIds: Set[String]): IO[Set[Zone]] = {
      val zones = zoneIds.map(Zone(_, "test@test.com"))
      IO.pure(zones)
    }

    override def getZonesByNames(zoneNames: Set[String]): IO[Set[Zone]] = {
      val zones = zoneNames.map(Zone(_, "test@test.com"))
      IO.pure(zones)
    }
  }

  object TestGroupRepo extends EmptyGroupRepo {
    override def getGroup(groupId: String): IO[Option[Group]] =
      IO.pure {
        groupId match {
          case okGroup.id => Some(okGroup)
          case authGrp.id => Some(authGrp)
          case "user-is-not-member" => Some(abcGroup)
          case _ => None
        }
      }

    override def getGroups(groupIds: Set[String]): IO[Set[Group]] =
      IO.pure {
        groupIds.flatMap {
          case okGroup.id => Some(okGroup)
          case authGrp.id => Some(authGrp)
          case _ => None
        }
      }
  }

  object TestZoneRepo extends EmptyZoneRepo {
    val dbZones: Set[Zone] =
      Set(
        apexZone,
        baseZone,
        onlyApexZone,
        onlyBaseZone,
        ptrZone,
        delegatedPTRZone,
        otherPTRZone,
        ipv6PTR16Zone,
        ipv6PTR17Zone,
        ipv6PTR18Zone
      )

    override def getZones(zoneIds: Set[String]): IO[Set[Zone]] =
      IO.pure(dbZones.filter(zn => zoneIds.contains(zn.id)))

    override def getZonesByNames(zoneNames: Set[String]): IO[Set[Zone]] =
      IO.pure(dbZones.filter(zn => zoneNames.contains(zn.name)))

    override def getZonesByFilters(zoneNames: Set[String]): IO[Set[Zone]] =
      IO.pure(dbZones.filter(z => zoneNames.exists(z.name.endsWith)))
  }

  object TestAuth extends AuthPrincipalProvider {
    val testAuth = AuthPrincipal(okUser.copy(isTest = true), List())
    def getAuthPrincipal(accessKey: String): IO[Option[AuthPrincipal]] = IO.pure(None)

    def getAuthPrincipalByUserId(userId: String): IO[Option[AuthPrincipal]] =
      userId match {
        case okAuth.userId => IO.pure(Some(okAuth))
        case "testuser" => IO.pure(Some(testAuth))
        case _ => IO.pure(None)
      }
  }

  object TestUserRepo extends EmptyUserRepo {
    override def getUser(userId: String): IO[Option[User]] =
      IO.pure {
        userId match {
          case superUser.id => Some(superUser)
          case auth.userId => Some(okUser)
          case "testuser" => Some(okUser.copy(isTest = true))
          case _ => None
        }
      }
    override def getUserByIdOrName(userIdentifier: String): IO[Option[User]] =
      IO.pure {
        userIdentifier match {
          case superUser.id => Some(superUser)
          case superUser.userName => Some(superUser)
          case auth.userId => Some(okUser)
          case auth.userName => Some(okUser)
          case "testuser" => Some(okUser.copy(isTest = true))
          case _ => None
        }
      }
    override def getUsers(
        userIds: Set[String],
        startFrom: Option[String],
        maxItems: Option[Int]
    ): IO[ListUsersResults] =
      IO.pure(ListUsersResults(Seq(superUser), None))
  }

  private val underTest = new BatchChangeService(
    TestZoneRepo,
    TestRecordSetRepo,
    TestGroupRepo,
    validations,
    batchChangeRepo,
    EmptyBatchConverter,
    TestUserRepo,
    false,
    TestAuth,
    mockNotifiers,
    false,
    defaultv6Discovery,
    7200L
  )

  private val underTestManualEnabled = new BatchChangeService(
    TestZoneRepo,
    TestRecordSetRepo,
    TestGroupRepo,
    validations,
    batchChangeRepo,
    EmptyBatchConverter,
    TestUserRepo,
    true,
    TestAuth,
    mockNotifiers,
    false,
    defaultv6Discovery,
    7200L
  )

  private val underTestScheduledEnabled = new BatchChangeService(
    TestZoneRepo,
    TestRecordSetRepo,
    TestGroupRepo,
    validations,
    batchChangeRepo,
    EmptyBatchConverter,
    TestUserRepo,
    true,
    TestAuth,
    mockNotifiers,
    true,
    defaultv6Discovery,
    7200L
  )

  "applyBatchChange" should {
    "succeed if all inputs are good" in {
      val input = BatchChangeInput(None, List(apexAddA, nonApexAddA))

      val result = underTest.applyBatchChange(input, auth, true).value.unsafeRunSync().toOption.get

      result.changes.length shouldBe 2
    }

    "properly adhere to v6 octet boundary range" in {
      val underTest = new BatchChangeService(
        TestZoneRepo,
        TestRecordSetRepo,
        TestGroupRepo,
        validations,
        batchChangeRepo,
        EmptyBatchConverter,
        TestUserRepo,
        false,
        TestAuth,
        mockNotifiers,
        false,
        new V6DiscoveryNibbleBoundaries(16, 17),
        7200L
      )
      val ptr = AddChangeInput(
        "2001:0000:0000:0001:0000:ff00:0042:8329",
        RecordType.PTR,
        ttl,
        PTRData(Fqdn("ptr"))
      )

      val input = BatchChangeInput(None, List(ptr), Some(authGrp.id))

      val result = underTest.applyBatchChange(input, auth, false).value.unsafeRunSync().toOption.get

      result.changes.length shouldBe 1
      result.changes.head.zoneId shouldBe Some(ipv6PTR17Zone.id)
    }

    "properly adhere to v6 octet boundary - single entry" in {
      val underTest = new BatchChangeService(
        TestZoneRepo,
        TestRecordSetRepo,
        TestGroupRepo,
        validations,
        batchChangeRepo,
        EmptyBatchConverter,
        TestUserRepo,
        false,
        TestAuth,
        mockNotifiers,
        false,
        new V6DiscoveryNibbleBoundaries(16, 16),
        7200L
      )
      val ptr = AddChangeInput(
        "2001:0000:0000:0001:0000:ff00:0042:8329",
        RecordType.PTR,
        ttl,
        PTRData(Fqdn("ptr"))
      )

      val input = BatchChangeInput(None, List(ptr), Some(authGrp.id))

      val result = underTest.applyBatchChange(input, auth, false).value.unsafeRunSync().toOption.get

      result.changes.length shouldBe 1
      result.changes.head.zoneId shouldBe Some(ipv6PTR16Zone.id)
    }

    "fail if conversion cannot process" in {
      val input = BatchChangeInput(Some("conversionError"), List(apexAddA, nonApexAddA))
      val result = underTest.applyBatchChange(input, auth, true).value.unsafeRunSync().swap.toOption.get

      result shouldBe an[BatchConversionError]
    }

    "fail with GroupDoesNotExist if owner group ID is provided for a non-existent group" in {
      val ownerGroupId = "non-existent-group-id"
      val input = BatchChangeInput(None, List(apexAddA), Some(ownerGroupId))
      val result = underTest.applyBatchChange(input, auth, true).value.unsafeRunSync().swap.toOption.get

      result shouldBe InvalidBatchChangeInput(List(GroupDoesNotExist(ownerGroupId)))
    }

    "fail with UserDoesNotBelongToOwnerGroup if normal user does not belong to group specified by owner group ID" in {
      val ownerGroupId = "user-is-not-member"
      val input = BatchChangeInput(None, List(apexAddA), Some(ownerGroupId))
      val result = underTest.applyBatchChange(input, notAuth, true).value.unsafeRunSync().swap.toOption.get

      result shouldBe
        InvalidBatchChangeInput(
          List(NotAMemberOfOwnerGroup(ownerGroupId, notAuth.signedInUser.userName))
        )
    }

    "succeed if owner group ID is provided and user is a member of the group" in {
      val input = BatchChangeInput(None, List(apexAddA), Some(okGroup.id))
      val result = underTest.applyBatchChange(input, okAuth, true).value.unsafeRunSync().toOption.get

      result.changes.length shouldBe 1
    }

    "succeed if owner group ID is provided and user is a super user" in {
      val ownerGroupId = Some("user-is-not-member")
      val input = BatchChangeInput(None, List(apexAddA), ownerGroupId)
      val result =
          underTest
            .applyBatchChange(input, AuthPrincipal(superUser, Seq(baseZone.adminGroupId)), true)
            .value.unsafeRunSync().toOption.get

      result.changes.length shouldBe 1
    }

    "succeed with excluded TTL" in {
      val noTtl = AddChangeInput("no-ttl-add.test.com", RecordType.A, None, AData("1.1.1.1"))
      val withTtl =
        AddChangeInput("with-ttl-add-2.test.com", RecordType.A, Some(900), AData("1.1.1.1"))
      val noTtlDel = DeleteRRSetChangeInput("non-apex.test.com.", RecordType.TXT)
      val noTtlUpdate =
        AddChangeInput("non-apex.test.com.", RecordType.TXT, None, TXTData("hello"))

      val input = BatchChangeInput(None, List(noTtl, withTtl, noTtlDel, noTtlUpdate))
      val result = underTest.applyBatchChange(input, auth, true).value.unsafeRunSync().toOption.get

      result.changes.length shouldBe 4
      result
        .changes(0)
        .asInstanceOf[SingleAddChange]
        .ttl shouldBe VinylDNSTestHelpers.defaultTtl
      result.changes(1).asInstanceOf[SingleAddChange].ttl shouldBe 900
      result.changes(3).asInstanceOf[SingleAddChange].ttl shouldBe existingApex.ttl
    }
  }

  "rejectBatchChange" should {
    "succeed if the batchChange is PendingReview and reviewer is authorized" in {
      val batchChange =
        BatchChange(
          auth.userId,
          auth.signedInUser.userName,
          None,
          DateTime.now,
          List(pendingChange),
          approvalStatus = BatchChangeApprovalStatus.PendingReview
        )
      batchChangeRepo.save(batchChange)

      doReturn(IO.unit).when(mockNotifier).notify(any[Notification[_]])

      val result =
          underTest
            .rejectBatchChange(
              batchChange.id,
              supportUserAuth,
              RejectBatchChangeInput(Some("review comment"))
            )
            .value.unsafeRunSync().toOption.get

      result.status shouldBe BatchChangeStatus.Rejected
      result.approvalStatus shouldBe BatchChangeApprovalStatus.ManuallyRejected
      result.changes.foreach(_.status shouldBe SingleChangeStatus.Rejected)
      result.reviewComment shouldBe Some("review comment")
      result.reviewerId shouldBe Some(supportUserAuth.userId)
      result.reviewTimestamp should not be None

      // Verify that notification is sent
      verify(mockNotifier).notify(any[Notification[BatchChange]])
    }
    "succeed if a test batchChange is PendingReview and reviewer is support but test" in {
      val batchChange =
        BatchChange(
          "testuser",
          "testname",
          None,
          DateTime.now,
          List(pendingChange),
          approvalStatus = BatchChangeApprovalStatus.PendingReview
        )
      batchChangeRepo.save(batchChange)
      val rejectAuth = AuthPrincipal(supportUser.copy(isTest = true), List())

      val result =
          underTestManualEnabled
            .rejectBatchChange(batchChange.id, rejectAuth, RejectBatchChangeInput(Some("bad")))
            .value.unsafeRunSync().toOption.get

      result.status shouldBe BatchChangeStatus.Rejected
    }
    "fail if a non-test batchChange is PendingReview and reviewer is support but test" in {
      val batchChange =
        BatchChange(
          auth.userId,
          auth.signedInUser.userName,
          None,
          DateTime.now,
          List(pendingChange),
          approvalStatus = BatchChangeApprovalStatus.PendingReview
        )
      batchChangeRepo.save(batchChange)
      val rejectAuth = AuthPrincipal(supportUser.copy(isTest = true), List())

      val result =
          underTestManualEnabled
            .rejectBatchChange(batchChange.id, rejectAuth, RejectBatchChangeInput(Some("bad")))
            .value.unsafeRunSync().swap.toOption.get

      result shouldBe UserNotAuthorizedError(batchChange.id)
    }
    "fail if the batchChange is not PendingReview" in {
      val batchChange =
        BatchChange(
          auth.userId,
          auth.signedInUser.userName,
          None,
          DateTime.now,
          List(),
          approvalStatus = BatchChangeApprovalStatus.AutoApproved
        )
      batchChangeRepo.save(batchChange)

      val result =
          underTest
            .rejectBatchChange(batchChange.id, supportUserAuth, RejectBatchChangeInput())
            .value.unsafeRunSync().swap.toOption.get

      result shouldBe BatchChangeNotPendingReview(batchChange.id)
    }

    "fail if the batchChange reviewer is not authorized" in {
      val batchChange =
        BatchChange(
          auth.userId,
          auth.signedInUser.userName,
          None,
          DateTime.now,
          List(),
          approvalStatus = BatchChangeApprovalStatus.PendingReview
        )
      batchChangeRepo.save(batchChange)

      val result =
          underTest.rejectBatchChange(batchChange.id, auth, RejectBatchChangeInput()).value.unsafeRunSync().swap.toOption.get

      result shouldBe UserNotAuthorizedError(batchChange.id)
    }

    "fail if the batchChange reviewer is not authorized and the batchChange is not Pending Review" in {
      val batchChange =
        BatchChange(
          auth.userId,
          auth.signedInUser.userName,
          None,
          DateTime.now,
          List(),
          approvalStatus = BatchChangeApprovalStatus.AutoApproved
        )
      batchChangeRepo.save(batchChange)

      val result =
          underTest.rejectBatchChange(batchChange.id, auth, RejectBatchChangeInput()).value.unsafeRunSync().swap.toOption.get

      result shouldBe UserNotAuthorizedError(batchChange.id)
    }
  }

  "approveBatchChange" should {
    val batchChangeNeedsApproval = BatchChange(
      auth.userId,
      auth.signedInUser.userName,
      Some("comments in"),
      DateTime.now,
      List(singleChangeGood, singleChangeNR),
      Some(authGrp.id),
      BatchChangeApprovalStatus.PendingReview
    )
    "succeed if the batchChange is PendingReview and reviewer is authorized" in {
      batchChangeRepo.save(batchChangeNeedsApproval)

<<<<<<< HEAD
      val result =
=======
      val result = {
        rightResultOf(
>>>>>>> 741f3761
          underTestManualEnabled
            .approveBatchChange(
              batchChangeNeedsApproval.id,
              supportUserAuth,
              ApproveBatchChangeInput(Some("reviewed!"))
            )
<<<<<<< HEAD
            .value.unsafeRunSync().toOption.get
=======
            .value
        )
      }
>>>>>>> 741f3761

      result.userId shouldBe batchChangeNeedsApproval.userId
      result.userName shouldBe batchChangeNeedsApproval.userName
      result.comments shouldBe batchChangeNeedsApproval.comments
      result.createdTimestamp shouldBe batchChangeNeedsApproval.createdTimestamp
      result.ownerGroupId shouldBe batchChangeNeedsApproval.ownerGroupId
      result.id shouldBe batchChangeNeedsApproval.id

      result.changes shouldBe List(singleChangeGood, singleChangeNRPostReview)
      result.approvalStatus shouldBe BatchChangeApprovalStatus.ManuallyApproved
      result.reviewerId shouldBe Some(supportUserAuth.userId)
      result.reviewComment shouldBe Some("reviewed!")
      result.reviewTimestamp shouldBe defined
    }
    "fail if a non-test batchChange is PendingReview and reviewer is support but test" in {
      batchChangeRepo.save(batchChangeNeedsApproval)
      val auth = AuthPrincipal(supportUser.copy(isTest = true), List())

      val result =
          underTestManualEnabled
            .approveBatchChange(
              batchChangeNeedsApproval.id,
              auth,
              ApproveBatchChangeInput(Some("reviewed!"))
            )
            .value.unsafeRunSync().swap.toOption.get

      result shouldBe UserNotAuthorizedError(batchChangeNeedsApproval.id)
    }
    "fail if the batchChange is not PendingReview" in {
      val batchChange =
        batchChangeNeedsApproval.copy(approvalStatus = BatchChangeApprovalStatus.AutoApproved)
      batchChangeRepo.save(batchChange)

      val result =
          underTest
            .approveBatchChange(batchChange.id, supportUserAuth, ApproveBatchChangeInput())
            .value.unsafeRunSync().swap.toOption.get

      result shouldBe BatchChangeNotPendingReview(batchChange.id)
    }

    "fail if the batchChange reviewer is not authorized" in {
      batchChangeRepo.save(batchChangeNeedsApproval)

      val result =
          underTest
            .approveBatchChange(batchChangeNeedsApproval.id, auth, ApproveBatchChangeInput())
            .value.unsafeRunSync().swap.toOption.get

      result shouldBe UserNotAuthorizedError(batchChangeNeedsApproval.id)
    }

    "fail if the batchChange reviewer is not authorized and the batchChange is not Pending Review" in {
      val batchChange =
        batchChangeNeedsApproval.copy(approvalStatus = BatchChangeApprovalStatus.AutoApproved)
      batchChangeRepo.save(batchChange)

      val result =
          underTest.approveBatchChange(batchChange.id, auth, ApproveBatchChangeInput()).value.unsafeRunSync().swap.toOption.get

      result shouldBe UserNotAuthorizedError(batchChange.id)
    }

    "fail if the requesting user cannot be found" in {
      val batchChange =
        BatchChange(
          "someOtherUserId",
          "someUn",
          None,
          DateTime.now,
          List(),
          approvalStatus = BatchChangeApprovalStatus.PendingReview
        )
      batchChangeRepo.save(batchChange)

      val result =
          underTest
            .approveBatchChange(batchChange.id, superUserAuth, ApproveBatchChangeInput())
            .value.unsafeRunSync().swap.toOption.get

      result shouldBe BatchRequesterNotFound("someOtherUserId", "someUn")
    }
  }

  "cancelBatchChange" should {
    "succeed if the batchChange is PendingReview and user is the batch change creator" in {
      val batchChange =
        BatchChange(
          auth.userId,
          auth.signedInUser.userName,
          None,
          DateTime.now,
          List(pendingChange),
          approvalStatus = BatchChangeApprovalStatus.PendingReview
        )
      batchChangeRepo.save(batchChange)

      val result =
          underTest
            .cancelBatchChange(batchChange.id, auth)
            .value.unsafeRunSync().toOption.get

      result.status shouldBe BatchChangeStatus.Cancelled
      result.approvalStatus shouldBe BatchChangeApprovalStatus.Cancelled
      result.changes.foreach(_.status shouldBe SingleChangeStatus.Cancelled)
      result.cancelledTimestamp shouldBe defined
    }

    "fail if the batchChange is PendingReview but user is not the batch change creator" in {
      val batchChange =
        BatchChange(
          auth.userId,
          auth.signedInUser.userName,
          None,
          DateTime.now,
          List(pendingChange),
          approvalStatus = BatchChangeApprovalStatus.PendingReview
        )
      batchChangeRepo.save(batchChange)

      val result =
        underTest.cancelBatchChange(batchChange.id, supportUserAuth).value.unsafeRunSync().swap.toOption.get

      result shouldBe UserNotAuthorizedError(batchChange.id)
    }

    "fail if the batchChange was created by the user but is not PendingReview" in {
      val batchChange =
        BatchChange(
          auth.userId,
          auth.signedInUser.userName,
          None,
          DateTime.now,
          List(),
          approvalStatus = BatchChangeApprovalStatus.AutoApproved
        )
      batchChangeRepo.save(batchChange)

      val result =
          underTest
            .cancelBatchChange(batchChange.id, auth)
            .value.unsafeRunSync().swap.toOption.get

      result shouldBe BatchChangeNotPendingReview(batchChange.id)
    }

    "fail if the batchChange is not PendingReview and the user did not create it" in {
      val batchChange =
        BatchChange(
          auth.userId,
          auth.signedInUser.userName,
          None,
          DateTime.now,
          List(),
          approvalStatus = BatchChangeApprovalStatus.AutoApproved
        )
      batchChangeRepo.save(batchChange)

      val result =
          underTest
            .cancelBatchChange(batchChange.id, supportUserAuth)
            .value.unsafeRunSync().swap.toOption.get

      result shouldBe BatchChangeNotPendingReview(batchChange.id)
    }
  }

  "getBatchChange" should {
    "Succeed if batchChange id exists" in {
      val batchChange =
        BatchChange(
          auth.userId,
          auth.signedInUser.userName,
          None,
          DateTime.now,
          List(),
          approvalStatus = BatchChangeApprovalStatus.AutoApproved
        )
      batchChangeRepo.save(batchChange)

      val result = underTest.getBatchChange(batchChange.id, auth).value.unsafeRunSync().toOption.get

      result shouldBe BatchChangeInfo(batchChange)
    }

    "Fail if batchChange id does not exist" in {
      val result = underTest.getBatchChange("badId", auth).value.unsafeRunSync().swap.toOption.get

      result shouldBe BatchChangeNotFound("badId")
    }

    "Fail if user did not create the batch change" in {
      val batchChange = BatchChange(
        "badID",
        "badUN",
        None,
        DateTime.now,
        List(),
        approvalStatus = BatchChangeApprovalStatus.AutoApproved
      )
      batchChangeRepo.save(batchChange)

      val result = underTest.getBatchChange(batchChange.id, notAuth).value.unsafeRunSync().swap.toOption.get

      result shouldBe UserNotAuthorizedError(batchChange.id)
    }

    "Succeed if user is a super user" in {
      val batchChange = BatchChange(
        "badID",
        "badUN",
        None,
        DateTime.now,
        List(),
        approvalStatus = BatchChangeApprovalStatus.AutoApproved
      )
      batchChangeRepo.save(batchChange)

      val authSuper = notAuth.copy(signedInUser = notAuth.signedInUser.copy(isSuper = true))

      val result = underTest.getBatchChange(batchChange.id, authSuper).value.unsafeRunSync().toOption.get

      result shouldBe BatchChangeInfo(batchChange)
    }

    "Succeed if user is a support user" in {
      val batchChange = BatchChange(
        "badID",
        "badUN",
        None,
        DateTime.now,
        List(),
        approvalStatus = BatchChangeApprovalStatus.AutoApproved
      )
      batchChangeRepo.save(batchChange)

      val authSuper = notAuth.copy(signedInUser = notAuth.signedInUser.copy(isSupport = true))

      val result = underTest.getBatchChange(batchChange.id, authSuper).value.unsafeRunSync().toOption.get

      result shouldBe BatchChangeInfo(batchChange)
    }

    "Succeed with record owner group name in result" in {
      val batchChange =
        BatchChange(
          auth.userId,
          auth.signedInUser.userName,
          None,
          DateTime.now,
          List(),
          ownerGroupId = Some(okGroup.id),
          BatchChangeApprovalStatus.AutoApproved
        )
      batchChangeRepo.save(batchChange)

      val result = underTest.getBatchChange(batchChange.id, auth).value.unsafeRunSync().toOption.get
      result shouldBe BatchChangeInfo(batchChange, Some(okGroup.name))
    }

    "Succeed if record owner group name is not found" in {
      val batchChange =
        BatchChange(
          auth.userId,
          auth.signedInUser.userName,
          None,
          DateTime.now,
          List(),
          ownerGroupId = Some("no-existo"),
          BatchChangeApprovalStatus.AutoApproved
        )
      batchChangeRepo.save(batchChange)

      val result = underTest.getBatchChange(batchChange.id, auth).value.unsafeRunSync().toOption.get
      result shouldBe BatchChangeInfo(batchChange)
    }

    "Succeed with review information in result" in {
      val batchChange =
        BatchChange(
          auth.userId,
          auth.signedInUser.userName,
          None,
          DateTime.now,
          List(),
          ownerGroupId = Some(okGroup.id),
          BatchChangeApprovalStatus.ManuallyApproved,
          Some(superUser.id),
          None,
          Some(DateTime.now)
        )
      batchChangeRepo.save(batchChange)

      val result = underTest.getBatchChange(batchChange.id, auth).value.unsafeRunSync().toOption.get
      result shouldBe BatchChangeInfo(batchChange, Some(okGroup.name), Some(superUser.userName))
    }
  }

  "getExistingRecordSets" should {
    val error =
      InvalidTTL(0, DomainValidations.TTL_MIN_LENGTH, DomainValidations.TTL_MAX_LENGTH).invalidNel

    "combine gets for each valid record" in {
      val in = List(
        apexAddForVal.validNel,
        nonApexAddForVal.validNel,
        ptrAddForVal.validNel,
        ptrDelegatedAddForVal.validNel,
        ptrV6AddForVal.validNel,
        error
      )
      val zoneMap = ExistingZones(Set(apexZone, baseZone, ptrZone, delegatedPTRZone, ipv6PTRZone))
      val result = underTest.getExistingRecordSets(in, zoneMap).unsafeRunSync()

      val expected =
        List(existingApex, existingNonApex, existingPtr, existingPtrDelegated, existingPtrV6)
      result.recordSets should contain theSameElementsAs expected
    }

    "combine gets for each valid record with existing zone" in {
      val in = List(
        apexAddForVal.validNel,
        nonApexAddForVal.validNel,
        ptrAddForVal.validNel,
        ptrDelegatedAddForVal.validNel,
        ptrV6AddForVal.validNel,
        error
      )
      val zoneMap = ExistingZones(Set(apexZone, baseZone, ptrZone, ipv6PTRZone))
      val result = underTest.getExistingRecordSets(in, zoneMap).unsafeRunSync()

      val expected =
        List(existingApex, existingNonApex, existingPtr, existingPtrV6)
      result.recordSets should contain theSameElementsAs expected
    }

    "not fail if gets all lefts" in {
      val errors = List(error)
      val zoneMap = ExistingZones(Set(apexZone, baseZone, ptrZone, delegatedPTRZone, ipv6PTRZone))
      val result = underTest.getExistingRecordSets(errors, zoneMap).unsafeRunSync()

      result.recordSets.length shouldBe 0
    }
  }

  "getZonesForRequest" should {
    "return names for the apex and base zones if they both exist" in {
      val underTestBaseApexZoneList: ExistingZones =
        underTest.getZonesForRequest(List(apexAddA.validNel)).unsafeRunSync()

      (underTestBaseApexZoneList.zones should contain).allOf(apexZone, baseZone)
    }

    "return only the apex zone if only the apex zone exists or A or AAAA records" in {
      val underTestOnlyApexZoneList: ExistingZones =
        underTest.getZonesForRequest(List(onlyApexAddA.validNel)).unsafeRunSync()

      (underTestOnlyApexZoneList.zones should contain).only(onlyApexZone)
    }

    "return only the base zone if only the base zone exists" in {
      val underTestOnlyBaseZoneList: ExistingZones =
        underTest.getZonesForRequest(List(onlyBaseAddAAAA.validNel)).unsafeRunSync()

      (underTestOnlyBaseZoneList.zones should contain).only(onlyBaseZone)
    }

    "return no zones if neither the apex nor base zone exist" in {
      val underTestOnlyNoZonesList: ExistingZones =
        underTest.getZonesForRequest(List(noZoneAddA.validNel)).unsafeRunSync()

      underTestOnlyNoZonesList.zones shouldBe Set()
    }

    "return all possible zones for a dotted host" in {
      val underTestZonesList: ExistingZones =
        underTest.getZonesForRequest(List(dottedAddA.validNel)).unsafeRunSync()

      (underTestZonesList.zones should contain).allOf(apexZone, baseZone)
    }

    "return all possible zones given an IPv4 PTR" in {
      val underTestPTRZonesList: ExistingZones =
        underTest.getZonesForRequest(List(ptrAdd.validNel)).unsafeRunSync()

      (underTestPTRZonesList.zones should contain).allOf(ptrZone, delegatedPTRZone)
    }

    "return all possible zones given an IPv6 PTR (full form)" in {
      // returning all zones to validate we are searching for the right items
      val underTest = new BatchChangeService(
        AlwaysExistsZoneRepo,
        TestRecordSetRepo,
        TestGroupRepo,
        validations,
        batchChangeRepo,
        EmptyBatchConverter,
        TestUserRepo,
        false,
        TestAuth,
        mockNotifiers,
        false,
        defaultv6Discovery,
        7200L
      )

      val ip = "2001:0db8:0000:0000:0000:ff00:0042:8329"
      val possibleZones = List(
        "0.0.0.0.0.0.0.0.8.b.d.0.1.0.0.2.ip6.arpa.",
        "0.0.0.0.0.0.0.8.b.d.0.1.0.0.2.ip6.arpa.",
        "0.0.0.0.0.0.8.b.d.0.1.0.0.2.ip6.arpa.",
        "0.0.0.0.0.8.b.d.0.1.0.0.2.ip6.arpa.",
        "0.0.0.0.8.b.d.0.1.0.0.2.ip6.arpa.",
        "0.0.0.8.b.d.0.1.0.0.2.ip6.arpa.",
        "0.0.8.b.d.0.1.0.0.2.ip6.arpa.",
        "0.8.b.d.0.1.0.0.2.ip6.arpa.",
        "8.b.d.0.1.0.0.2.ip6.arpa.",
        "b.d.0.1.0.0.2.ip6.arpa.",
        "d.0.1.0.0.2.ip6.arpa.",
        "0.1.0.0.2.ip6.arpa."
      )

      val ptr = AddChangeInput(ip, RecordType.PTR, ttl, PTRData(Fqdn("ptr."))).validNel
      val underTestPTRZonesList: ExistingZones = underTest.getZonesForRequest(List(ptr)).unsafeRunSync()

      val zoneNames = underTestPTRZonesList.zones.map(_.name)
      zoneNames should contain theSameElementsAs possibleZones
    }

    "return all possible zones given an IPv6 PTR with a single search range" in {
      // returning all zones to validate we are searching for the right items
      val underTest = new BatchChangeService(
        AlwaysExistsZoneRepo,
        TestRecordSetRepo,
        TestGroupRepo,
        validations,
        batchChangeRepo,
        EmptyBatchConverter,
        TestUserRepo,
        false,
        TestAuth,
        mockNotifiers,
        false,
        new V6DiscoveryNibbleBoundaries(16, 16),
        7200L
      )

      val ip = "2001:0db8:0000:0000:0000:ff00:0042:8329"
      val ptr = AddChangeInput(ip, RecordType.PTR, ttl, PTRData(Fqdn("ptr."))).validNel
      val underTestPTRZonesList: ExistingZones = underTest.getZonesForRequest(List(ptr)).unsafeRunSync()

      val zoneNames = underTestPTRZonesList.zones.map(_.name)
      zoneNames shouldBe Set("0.0.0.0.0.0.0.0.8.b.d.0.1.0.0.2.ip6.arpa.")
    }

    "return all possible zones given short form IPv6 PTRs" in {
      // returning all zones to validate we are searching for the right items
      val underTest = new BatchChangeService(
        AlwaysExistsZoneRepo,
        TestRecordSetRepo,
        TestGroupRepo,
        validations,
        batchChangeRepo,
        EmptyBatchConverter,
        TestUserRepo,
        false,
        TestAuth,
        mockNotifiers,
        false,
        defaultv6Discovery,
        7200L
      )

      val ip1 = "::1"
      val possibleZones1 = (5 to 16).map(num0s => ("0." * num0s) + "ip6.arpa.")

      // these are both the same as 2001:0db8:0000:0000:0000:ff00:0042:8329
      val ip2s = List("2001:db8:0:0:0:ff00:42:8329", "2001:db8::ff00:42:8329")
      val possibleZones2 = List(
        "0.0.0.0.0.0.0.0.8.b.d.0.1.0.0.2.ip6.arpa.",
        "0.0.0.0.0.0.0.8.b.d.0.1.0.0.2.ip6.arpa.",
        "0.0.0.0.0.0.8.b.d.0.1.0.0.2.ip6.arpa.",
        "0.0.0.0.0.8.b.d.0.1.0.0.2.ip6.arpa.",
        "0.0.0.0.8.b.d.0.1.0.0.2.ip6.arpa.",
        "0.0.0.8.b.d.0.1.0.0.2.ip6.arpa.",
        "0.0.8.b.d.0.1.0.0.2.ip6.arpa.",
        "0.8.b.d.0.1.0.0.2.ip6.arpa.",
        "8.b.d.0.1.0.0.2.ip6.arpa.",
        "b.d.0.1.0.0.2.ip6.arpa.",
        "d.0.1.0.0.2.ip6.arpa.",
        "0.1.0.0.2.ip6.arpa."
      )

      val ips = ip1 :: ip2s
      val ptrs = ips.map { v6Name =>
        AddChangeInput(v6Name, RecordType.PTR, ttl, PTRData(Fqdn("ptr."))).validNel
      }

      val underTestPTRZonesList: ExistingZones = underTest.getZonesForRequest(ptrs).unsafeRunSync()

      val zoneNames = underTestPTRZonesList.zones.map(_.name)
      zoneNames should contain theSameElementsAs (possibleZones1 ++ possibleZones2)
    }

    "return a set of distinct zones, given duplicates" in {
      val underTestDistinctZonesList: ExistingZones =
        underTest.getZonesForRequest(List(cnameReverseAdd.validNel, ptrAdd.validNel)).unsafeRunSync()

      underTestDistinctZonesList.zones.count(_.id == "nonDelegatedPTR") shouldBe 1
    }
  }

  "zoneDiscovery" should {
    "map the batch change input to the apex zone if both the apex and base zones exist for A records" in {
      val result =
        underTest.zoneDiscovery(List(apexAddA.validNel), ExistingZones(Set(apexZone, baseZone)))

      result should containChangeForValidation(apexAddForVal)
    }

    "map the batch change input to the apex zone if only the apex zone exists for A records" in {
      val result =
        underTest.zoneDiscovery(List(onlyApexAddA.validNel), ExistingZones(Set(onlyApexZone)))

      result should containChangeForValidation(
        AddChangeForValidation(onlyApexZone, "only.apex.exists.", onlyApexAddA, 7200L)
      )
    }

    "map the batch change input to the base zone if only the base zone exists for A records" in {
      val result =
        underTest.zoneDiscovery(List(onlyBaseAddAAAA.validNel), ExistingZones(Set(onlyBaseZone)))

      result should containChangeForValidation(
        AddChangeForValidation(onlyBaseZone, "have", onlyBaseAddAAAA, 7200L)
      )
    }

    "map the batch change input to the base zone only for CNAME records" in {
      val result =
        underTest.zoneDiscovery(List(cnameAdd.validNel), ExistingZones(Set(apexZone, baseZone)))

      result should containChangeForValidation(
        AddChangeForValidation(baseZone, "cname", cnameAdd, 7200L)
      )
    }

    "properly discover records in forward zones" in {
      val apex = apexZone.name

      val aApex = AddChangeInput(apex, RecordType.A, ttl, AData("1.2.3.4"))
      val aNormal = AddChangeInput(s"record.$apex", RecordType.A, ttl, AData("1.2.3.4"))
      val aDotted =
        AddChangeInput(s"some.dotted.record.$apex", RecordType.A, ttl, AData("1.2.3.4"))

      val expected = List(
        AddChangeForValidation(apexZone, apex, aApex, 7200L),
        AddChangeForValidation(apexZone, "record", aNormal, 7200L),
        AddChangeForValidation(apexZone, "some.dotted.record", aDotted, 7200L)
      )

      val discovered = underTest.zoneDiscovery(
        List(aApex.validNel, aNormal.validNel, aDotted.validNel),
        ExistingZones(Set(apexZone, baseZone))
      )

      discovered.getValid shouldBe expected
    }

    "properly discover TXT records" in {
      val apex = apexZone.name

      val txtApex = AddChangeInput(apex, RecordType.TXT, ttl, TXTData("test"))
      val txtNormal = AddChangeInput(s"record.$apex", RecordType.TXT, ttl, TXTData("test"))
      val txtDotted =
        AddChangeInput(s"some.dotted.record.$apex", RecordType.TXT, ttl, TXTData("test"))

      val expected = List(
        AddChangeForValidation(apexZone, apex, txtApex, 7200L),
        AddChangeForValidation(apexZone, "record", txtNormal, 7200L),
        AddChangeForValidation(apexZone, "some.dotted.record", txtDotted, 7200L)
      )

      val discovered = underTest.zoneDiscovery(
        List(txtApex.validNel, txtNormal.validNel, txtDotted.validNel),
        ExistingZones(Set(apexZone, baseZone))
      )

      discovered.getValid shouldBe expected
    }

    "return an error if an apex zone is found for CNAME records" in {
      val result =
        underTest.zoneDiscovery(List(cnameApexAdd.validNel), ExistingZones(Set(apexZone)))

      result.head should haveInvalid[DomainValidationError](CnameAtZoneApexError(apexZone.name))
    }

    "return an error if no base zone is found for CNAME records" in {
      val result = underTest.zoneDiscovery(List(cnameAdd.validNel), ExistingZones(Set(apexZone)))

      result.head should haveInvalid[DomainValidationError](ZoneDiscoveryError("cname.test.com."))
    }

    "return an error if no zone is found through zone discovery" in {
      val result = underTest.zoneDiscovery(List(noZoneAddA.validNel), ExistingZones(Set()))

      result.head should haveInvalid[DomainValidationError](ZoneDiscoveryError("no.zone.match."))
    }

    "handle mapping a combination of zone discovery successes and failures" in {
      val result = underTest.zoneDiscovery(
        List(apexAddA.validNel, onlyApexAddA.validNel, onlyBaseAddAAAA.validNel, cnameAdd.validNel),
        ExistingZones(Set(apexZone, baseZone, onlyBaseZone))
      )

      result.head should beValid[ChangeForValidation](apexAddForVal)
      result(1) should haveInvalid[DomainValidationError](ZoneDiscoveryError("only.apex.exists."))
      result(2) should beValid[ChangeForValidation](
        AddChangeForValidation(onlyBaseZone, "have", onlyBaseAddAAAA, 7200L)
      )
      result(3) should beValid[ChangeForValidation](
        AddChangeForValidation(baseZone, "cname", cnameAdd, 7200L)
      )
    }

    "map the batch change input to the delegated PTR zone for PTR records (ipv4)" in {
      val result = underTest.zoneDiscovery(
        List(ptrAdd.validNel),
        ExistingZones(Set(delegatedPTRZone, ptrZone))
      )

      result should containChangeForValidation(
        AddChangeForValidation(delegatedPTRZone, "11", ptrAdd, 7200L)
      )
    }

    "map the batch change input to the non delegated PTR zone for PTR records (ipv4)" in {
      val result = underTest.zoneDiscovery(
        List(ptrAdd2.validNel),
        ExistingZones(Set(delegatedPTRZone, ptrZone))
      )

      result should containChangeForValidation(
        AddChangeForValidation(ptrZone, "255", ptrAdd2, 7200L)
      )
    }

    "return an error if no zone is found for PTR records (ipv4)" in {
      val result = underTest.zoneDiscovery(List(ptrAdd.validNel), ExistingZones(Set(apexZone)))

      result.head should haveInvalid[DomainValidationError](ZoneDiscoveryError("10.144.55.11"))
    }

    "return an error for PTR if there are zone matches for the IP but no match on the record name" in {
      val result = underTest.zoneDiscovery(
        List(ptrAdd.validNel),
        ExistingZones(Set(delegatedPTRZone.copy(name = "192/30.55.144.10.in-addr.arpa.")))
      )

      result.head should haveInvalid[DomainValidationError](ZoneDiscoveryError(ptrAdd.inputName))
    }

    "map the batch change input to the delegated PTR zone for PTR records (ipv6)" in {
      val ptrv6ZoneSmall = Zone("0.0.0.0.8.b.d.0.1.0.0.2.ip6.arpa.", "email", id = "ptrv6small")
      val ptrv6ZoneMed = Zone("0.8.b.d.0.1.0.0.2.ip6.arpa.", "email", id = "ptrv6med")
      val ptrv6ZoneBig = Zone("0.1.0.0.2.ip6.arpa.", "email", id = "ptrv6big")

      val smallZoneAdd =
        AddChangeInput("2001:db8::ff00:42:8329", RecordType.PTR, ttl, PTRData(Fqdn("ptr")))
      val medZoneAdd = AddChangeInput(
        "2001:0db8:0111:0000:0000:ff00:0042:8329",
        RecordType.PTR,
        ttl,
        PTRData(Fqdn("ptr"))
      )
      val bigZoneAdd = AddChangeInput(
        "2001:0000:0000:0000:0000:ff00:0042:8329",
        RecordType.PTR,
        ttl,
        PTRData(Fqdn("ptr"))
      )
      val notFoundZoneAdd = AddChangeInput("::1", RecordType.PTR, ttl, PTRData(Fqdn("ptr")))

      val ptripv6Adds = List(
        smallZoneAdd.validNel,
        medZoneAdd.validNel,
        bigZoneAdd.validNel,
        notFoundZoneAdd.validNel
      )

      val result = underTest.zoneDiscovery(
        ptripv6Adds,
        ExistingZones(Set(ptrv6ZoneSmall, ptrv6ZoneMed, ptrv6ZoneBig))
      )

      result should containChangeForValidation(
        AddChangeForValidation(
          ptrv6ZoneSmall,
          "9.2.3.8.2.4.0.0.0.0.f.f.0.0.0.0.0.0.0.0",
          smallZoneAdd,
          7200L
        )
      )
      result should containChangeForValidation(
        AddChangeForValidation(
          ptrv6ZoneMed,
          "9.2.3.8.2.4.0.0.0.0.f.f.0.0.0.0.0.0.0.0.1.1.1",
          medZoneAdd,
          7200L
        )
      )
      result should containChangeForValidation(
        AddChangeForValidation(
          ptrv6ZoneBig,
          "9.2.3.8.2.4.0.0.0.0.f.f.0.0.0.0.0.0.0.0.0.0.0.0.0.0.0",
          bigZoneAdd,
          7200L
        )
      )
      result(3) should haveInvalid[DomainValidationError](
        ZoneDiscoveryError(notFoundZoneAdd.inputName)
      )
    }
  }

  "buildResponse" should {
    "return a BatchChange if all data inputs are valid" in {
      val result = underTest
        .buildResponse(
          BatchChangeInput(None, List(apexAddA, onlyBaseAddAAAA, cnameAdd)),
          List(
            AddChangeForValidation(apexZone, "apex.test.com.", apexAddA, 7200L).validNel,
            AddChangeForValidation(onlyBaseZone, "have", onlyBaseAddAAAA, 7200L).validNel,
            AddChangeForValidation(baseZone, "cname", cnameAdd, 7200L).validNel
          ),
          okAuth,
          true
        )
        .toOption
        .get

      result shouldBe a[BatchChange]
      result.changes.head shouldBe SingleAddChange(
        Some(apexZone.id),
        Some(apexZone.name),
        Some("apex.test.com."),
        "apex.test.com.",
        A,
        ttl.get,
        AData("1.1.1.1"),
        SingleChangeStatus.Pending,
        None,
        None,
        None,
        List.empty,
        result.changes.head.id
      )
      result.changes(1) shouldBe SingleAddChange(
        Some(onlyBaseZone.id),
        Some(onlyBaseZone.name),
        Some("have"),
        "have.only.base.",
        AAAA,
        ttl.get,
        AAAAData("1:2:3:4:5:6:7:8"),
        SingleChangeStatus.Pending,
        None,
        None,
        None,
        List.empty,
        result.changes(1).id
      )
      result.changes(2) shouldBe SingleAddChange(
        Some(baseZone.id),
        Some(baseZone.name),
        Some("cname"),
        "cname.test.com.",
        CNAME,
        ttl.get,
        CNAMEData(Fqdn("testing.test.com.")),
        SingleChangeStatus.Pending,
        None,
        None,
        None,
        List.empty,
        result.changes(2).id
      )
    }

    "return a BatchChange if all data inputs are valid ignoring allowManualReview" in {
      val result = underTest
        .buildResponse(
          BatchChangeInput(None, List(apexAddA, onlyBaseAddAAAA, cnameAdd)),
          List(
            AddChangeForValidation(apexZone, "apex.test.com.", apexAddA, 7200L).validNel,
            AddChangeForValidation(onlyBaseZone, "have", onlyBaseAddAAAA, 7200L).validNel,
            AddChangeForValidation(baseZone, "cname", cnameAdd, 7200L).validNel
          ),
          okAuth,
          false
        )
        .toOption
        .get

      result shouldBe a[BatchChange]
      result.changes.head shouldBe SingleAddChange(
        Some(apexZone.id),
        Some(apexZone.name),
        Some("apex.test.com."),
        "apex.test.com.",
        A,
        ttl.get,
        AData("1.1.1.1"),
        SingleChangeStatus.Pending,
        None,
        None,
        None,
        List.empty,
        result.changes.head.id
      )
      result.changes(1) shouldBe SingleAddChange(
        Some(onlyBaseZone.id),
        Some(onlyBaseZone.name),
        Some("have"),
        "have.only.base.",
        AAAA,
        ttl.get,
        AAAAData("1:2:3:4:5:6:7:8"),
        SingleChangeStatus.Pending,
        None,
        None,
        None,
        List.empty,
        result.changes(1).id
      )
      result.changes(2) shouldBe SingleAddChange(
        Some(baseZone.id),
        Some(baseZone.name),
        Some("cname"),
        "cname.test.com.",
        CNAME,
        ttl.get,
        CNAMEData(Fqdn("testing.test.com.")),
        SingleChangeStatus.Pending,
        None,
        None,
        None,
        List.empty,
        result.changes(2).id
      )
    }

    "return a BatchChange if all data inputs ok and manual review is enabled with scheduled" in {
      val result = underTestScheduledEnabled
        .buildResponse(
          BatchChangeInput(
            None,
            List(apexAddA),
            Some("owner-group-id"),
            scheduledTime = Some(DateTime.now.plusMinutes(1))
          ),
          List(
            AddChangeForValidation(apexZone, "apex.test.com.", apexAddA, 7200L).validNel
          ),
          okAuth,
          true
        )
        .toOption
        .get

      result shouldBe a[BatchChange]
      result.changes.head shouldBe SingleAddChange(
        Some(apexZone.id),
        Some(apexZone.name),
        Some("apex.test.com."),
        "apex.test.com.",
        A,
        ttl.get,
        AData("1.1.1.1"),
        SingleChangeStatus.Pending,
        None,
        None,
        None,
        List.empty,
        result.changes.head.id
      )
    }

    "return a BatchChange if all data inputs ok and manual review is enabled with scheduled " +
      "without owner group ID if not needed" in {
      val result = underTestScheduledEnabled
        .buildResponse(
          BatchChangeInput(
            None,
            List(apexAddA),
            None,
            scheduledTime = Some(DateTime.now.plusMinutes(1))
          ),
          List(
            AddChangeForValidation(apexZone, "apex.test.com.", apexAddA, 7200L).validNel
          ),
          okAuth,
          true
        )
        .toOption
        .get

      result shouldBe a[BatchChange]
      result.changes.head shouldBe SingleAddChange(
        Some(apexZone.id),
        Some(apexZone.name),
        Some("apex.test.com."),
        "apex.test.com.",
        A,
        ttl.get,
        AData("1.1.1.1"),
        SingleChangeStatus.Pending,
        None,
        None,
        None,
        List.empty,
        result.changes.head.id
      )
    }

    "return a BatchChange if all data inputs are valid/soft failures and manual review is enabled and owner group ID " +
      "is provided" in {
      val delete = DeleteRRSetChangeInput("some.test.delete.", RecordType.TXT)
      val result = underTestManualEnabled
        .buildResponse(
          BatchChangeInput(None, List(apexAddA, onlyBaseAddAAAA, delete), Some("owner-group-ID")),
          List(
            AddChangeForValidation(apexZone, "apex.test.com.", apexAddA, 7200L).validNel,
            nonFatalErrorZoneDiscoveryError.invalidNel,
            nonFatalErrorZoneDiscoveryError.invalidNel
          ),
          okAuth,
          true
        )
        .toOption
        .get

      result shouldBe a[BatchChange]
      result.changes.head shouldBe SingleAddChange(
        Some(apexZone.id),
        Some(apexZone.name),
        Some("apex.test.com."),
        "apex.test.com.",
        A,
        ttl.get,
        AData("1.1.1.1"),
        SingleChangeStatus.Pending,
        None,
        None,
        None,
        List.empty,
        result.changes.head.id
      )
      result.changes(1) shouldBe SingleAddChange(
        None,
        None,
        None,
        "have.only.base.",
        AAAA,
        ttl.get,
        AAAAData("1:2:3:4:5:6:7:8"),
        SingleChangeStatus.NeedsReview,
        None,
        None,
        None,
        List(SingleChangeError(nonFatalErrorZoneDiscoveryError)),
        result.changes(1).id
      )
      result.changes(2) shouldBe SingleDeleteRRSetChange(
        None,
        None,
        None,
        "some.test.delete.",
        TXT,
        None,
        SingleChangeStatus.NeedsReview,
        None,
        None,
        None,
        List(SingleChangeError(nonFatalErrorZoneDiscoveryError)),
        result.changes(2).id
      )
    }

    "return a BatchChange in manual review if soft errors and scheduled" in {
      val result = underTestScheduledEnabled
        .buildResponse(
          BatchChangeInput(
            None,
            List(apexAddA),
            Some("owner-group-id"),
            Some(DateTime.now.plusMinutes(1))
          ),
          List(
            AddChangeForValidation(apexZone, "apex.test.com.", apexAddA, 7200L).validNel,
            nonFatalErrorZoneDiscoveryError.invalidNel,
            nonFatalErrorZoneDiscoveryError.invalidNel
          ),
          okAuth,
          allowManualReview = true
        )
        .toOption
        .get

      result shouldBe a[BatchChange]
      result.changes.head shouldBe SingleAddChange(
        Some(apexZone.id),
        Some(apexZone.name),
        Some("apex.test.com."),
        "apex.test.com.",
        A,
        ttl.get,
        AData("1.1.1.1"),
        SingleChangeStatus.Pending,
        None,
        None,
        None,
        List.empty,
        result.changes.head.id
      )
    }

    "return a BatchChangeErrorList if any data inputs are invalid" in {
      val result = underTest
        .buildResponse(
          BatchChangeInput(None, List(noZoneAddA, nonApexAddA)),
          List(
            ZoneDiscoveryError("no.zone.match.").invalidNel,
            AddChangeForValidation(baseZone, "non-apex", nonApexAddA, 7200L).validNel,
            nonFatalErrorZoneDiscoveryError.invalidNel
          ),
          okAuth,
          true
        )
        .left
        .value

      result shouldBe an[InvalidBatchChangeResponses]
      val ibcr = result.asInstanceOf[InvalidBatchChangeResponses]
      ibcr.changeRequestResponses.head should haveInvalid[DomainValidationError](
        ZoneDiscoveryError("no.zone.match.")
      )
      ibcr.changeRequestResponses(1) shouldBe Valid(
        AddChangeForValidation(baseZone, "non-apex", nonApexAddA, 7200L)
      )
      ibcr.changeRequestResponses(2) should haveInvalid[DomainValidationError](nonFatalErrorZoneDiscoveryError)
    }

    "return a BatchChangeErrorList if all data inputs are valid/soft failures and manual review is disabled" in {
      val delete = DeleteRRSetChangeInput("some.test.delete.", RecordType.TXT)
      val result = underTest
        .buildResponse(
          BatchChangeInput(None, List(apexAddA, onlyBaseAddAAAA, delete)),
          List(
            AddChangeForValidation(apexZone, "apex.test.com.", apexAddA, 7200L).validNel,
            nonFatalErrorZoneDiscoveryError.invalidNel,
            nonFatalErrorZoneDiscoveryError.invalidNel
          ),
          okAuth,
          true
        )
        .left
        .value

      result shouldBe an[InvalidBatchChangeResponses]
    }

    "return a BatchChangeErrorList if all data inputs are valid/soft failures, scheduled, " +
      "and manual review is disabled" in {
      val delete = DeleteRRSetChangeInput("some.test.delete.", RecordType.TXT)
      val result = underTest
        .buildResponse(
          BatchChangeInput(
            None,
            List(apexAddA, onlyBaseAddAAAA, delete),
            None,
            Some(DateTime.now.plusMinutes(1))
          ),
          List(
            AddChangeForValidation(apexZone, "apex.test.com.", apexAddA, 7200L).validNel,
            nonFatalErrorZoneDiscoveryError.invalidNel,
            nonFatalErrorZoneDiscoveryError.invalidNel
          ),
          okAuth,
          true
        )
        .left
        .value

      result shouldBe an[InvalidBatchChangeResponses]
    }

    "return a BatchChangeErrorList if hard errors and scheduled" in {
      val result = underTestScheduledEnabled
        .buildResponse(
          BatchChangeInput(
            None,
            List(noZoneAddA, nonApexAddA),
            None,
            Some(DateTime.now.plusMinutes(1))
          ),
          List(
            ZoneDiscoveryError("no.zone.match.", fatal = true).invalidNel,
            AddChangeForValidation(baseZone, "non-apex", nonApexAddA, 7200L).validNel
          ),
          okAuth,
          true
        )
        .left
        .value

      result shouldBe an[InvalidBatchChangeResponses]
    }

    "return a BatchChangeErrorList if all data inputs are valid/soft failures, manual review is enabled, " +
      "but batch change allowManualReview attribute is false" in {
      val delete = DeleteRRSetChangeInput("some.test.delete.", RecordType.TXT)
      val result = underTestManualEnabled
        .buildResponse(
          BatchChangeInput(None, List(apexAddA, onlyBaseAddAAAA, delete)),
          List(
            AddChangeForValidation(apexZone, "apex.test.com.", apexAddA, 7200L).validNel,
            nonFatalErrorZoneDiscoveryError.invalidNel,
            nonFatalErrorZoneDiscoveryError.invalidNel
          ),
          okAuth,
          false
        )
        .left
        .value

      result shouldBe an[InvalidBatchChangeResponses]
    }

    "return a BatchChangeErrorList if manual review is enabled, all data inputs are only valid/soft failures, " +
      "with scheduledTime and allowManualReview is false" in {
      val result = underTestScheduledEnabled
        .buildResponse(
          BatchChangeInput(
            None,
            List(apexAddA),
            Some("owner-group-id"),
            Some(DateTime.now.plusMinutes(1))
          ),
          List(
            AddChangeForValidation(apexZone, "apex.test.com.", apexAddA, 7200L).validNel,
            nonFatalErrorZoneDiscoveryError.invalidNel,
            nonFatalErrorZoneDiscoveryError.invalidNel
          ),
          okAuth,
          allowManualReview = false
        )
        .left
        .value

      result shouldBe an[InvalidBatchChangeResponses]
    }

    "return a ManualReviewRequiresOwnerGroup error if all data inputs are valid/soft failures and manual review is " +
      "enabled and owner group ID is missing" in {
      val result = underTestManualEnabled
        .buildResponse(
          BatchChangeInput(None, List(apexAddA, onlyBaseAddAAAA), None),
          List(
            AddChangeForValidation(apexZone, "apex.test.com.", apexAddA, 7200L).validNel,
            nonFatalErrorZoneDiscoveryError.invalidNel
          ),
          okAuth,
          true
        )

      result shouldBe Left(ManualReviewRequiresOwnerGroup)
    }
  }

  "rebuildBatchChangeForUpdate" should {
    val batchChangeNeedsApproval = BatchChange(
      auth.userId,
      auth.signedInUser.userName,
      Some("comments in"),
      DateTime.now,
      List(singleChangeGood, singleChangeNR),
      Some(authGrp.id),
      BatchChangeApprovalStatus.PendingReview
    )
    val asInput = BatchChangeInput(batchChangeNeedsApproval)
    val asAdds = asInput.changes.collect {
      case a: AddChangeInput => a
    }
    val reviewInfo = BatchChangeReviewInfo(supportUser.id, Some("some approval comment"))
    "return a BatchChange if all data inputs are valid" in {
      val result = underTestManualEnabled
        .rebuildBatchChangeForUpdate(
          batchChangeNeedsApproval,
          List(
            AddChangeForValidation(
              baseZone,
              singleChangeGood.inputName.split('.').head,
              asAdds.head,
              7200L
            ).validNel,
            AddChangeForValidation(
              baseZone,
              singleChangeNR.inputName.split('.').head,
              asAdds(1),
              VinylDNSTestHelpers.defaultTtl
            ).validNel
          ),
          reviewInfo
        )

      result shouldBe a[BatchChange]
      result.changes.head shouldBe singleChangeGood
      result.changes(1) shouldBe singleChangeNRPostReview
      result.approvalStatus shouldBe BatchChangeApprovalStatus.ManuallyApproved
    }
    "return a BatchChange with current failures if any data is invalid" in {
      val result = underTestManualEnabled
        .rebuildBatchChangeForUpdate(
          batchChangeNeedsApproval,
          List(
            AddChangeForValidation(
              baseZone,
              singleChangeGood.inputName.split('.').head,
              asAdds.head,
              7200L
            ).validNel,
            nonFatalErrorRecordAlreadyExists.invalidNel
          ),
          reviewInfo
        )

      result shouldBe a[BatchChange]
    }
  }
  "listBatchChangeSummaries" should {
    "return a list of batchChangeSummaries if one exists" in {
      val batchChange =
        BatchChange(
          auth.userId,
          auth.signedInUser.userName,
          None,
          DateTime.now,
          List(),
          approvalStatus = BatchChangeApprovalStatus.ManuallyApproved,
          reviewerId = Some(superUser.id),
          reviewComment = Some("this looks good"),
          reviewTimestamp = Some(DateTime.now)
        )
      batchChangeRepo.save(batchChange)

      val result = underTest.listBatchChangeSummaries(auth, maxItems = 100).value.unsafeRunSync().toOption.get

      result.maxItems shouldBe 100
      result.nextId shouldBe None
      result.startFrom shouldBe None
      result.ignoreAccess shouldBe false

      result.batchChanges.length shouldBe 1
      result.batchChanges.head.createdTimestamp shouldBe batchChange.createdTimestamp
      result.batchChanges(0).ownerGroupId shouldBe None
      result.batchChanges(0).approvalStatus shouldBe BatchChangeApprovalStatus.ManuallyApproved
      result.batchChanges(0).reviewerName shouldBe Some(superUser.userName)
      result.batchChanges(0).reviewerId shouldBe Some(superUser.id)
      result.batchChanges(0).reviewComment shouldBe Some("this looks good")
      result.batchChanges(0).reviewTimestamp shouldBe batchChange.reviewTimestamp
    }

    "return a list of batchChangeSummaries if some exist" in {
      val batchChangeOne =
        BatchChange(
          auth.userId,
          auth.signedInUser.userName,
          None,
          DateTime.now,
          List(),
          approvalStatus = BatchChangeApprovalStatus.AutoApproved
        )
      batchChangeRepo.save(batchChangeOne)

      val batchChangeTwo = BatchChange(
        auth.userId,
        auth.signedInUser.userName,
        None,
        new DateTime(DateTime.now.getMillis + 1000),
        List(),
        approvalStatus = BatchChangeApprovalStatus.AutoApproved
      )
      batchChangeRepo.save(batchChangeTwo)

      val result = underTest.listBatchChangeSummaries(auth, maxItems = 100).value.unsafeRunSync().toOption.get

      result.maxItems shouldBe 100
      result.nextId shouldBe None
      result.startFrom shouldBe None
      result.ignoreAccess shouldBe false

      result.batchChanges.length shouldBe 2
      result.batchChanges(0).createdTimestamp shouldBe batchChangeTwo.createdTimestamp
      result.batchChanges(1).createdTimestamp shouldBe batchChangeOne.createdTimestamp
    }

    "return a limited list of batchChangeSummaries if some exist" in {
      val batchChangeOne =
        BatchChange(
          auth.userId,
          auth.signedInUser.userName,
          None,
          DateTime.now,
          List(),
          approvalStatus = BatchChangeApprovalStatus.AutoApproved
        )
      batchChangeRepo.save(batchChangeOne)

      val batchChangeTwo = BatchChange(
        auth.userId,
        auth.signedInUser.userName,
        None,
        new DateTime(DateTime.now.getMillis + 1000),
        List(),
        approvalStatus = BatchChangeApprovalStatus.AutoApproved
      )
      batchChangeRepo.save(batchChangeTwo)

      val result = underTest.listBatchChangeSummaries(auth, maxItems = 1).value.unsafeRunSync().toOption.get

      result.maxItems shouldBe 1
      result.nextId shouldBe Some(1)
      result.startFrom shouldBe None
      result.ignoreAccess shouldBe false

      result.batchChanges.length shouldBe 1
      result.batchChanges(0).createdTimestamp shouldBe batchChangeTwo.createdTimestamp
    }

    "return list of batchChangeSummaries filtered by approvalStatus if some exist" in {
      val batchChangeOne =
        BatchChange(
          auth.userId,
          auth.signedInUser.userName,
          None,
          DateTime.now,
          List(),
          approvalStatus = BatchChangeApprovalStatus.PendingReview
        )
      batchChangeRepo.save(batchChangeOne)

      val batchChangeTwo = BatchChange(
        auth.userId,
        auth.signedInUser.userName,
        None,
        new DateTime(DateTime.now.getMillis + 1000),
        List(),
        approvalStatus = BatchChangeApprovalStatus.AutoApproved
      )
      batchChangeRepo.save(batchChangeTwo)

      val result =
        underTest
          .listBatchChangeSummaries(
            auth,
            approvalStatus = Some(BatchChangeApprovalStatus.PendingReview)
          )
          .value.unsafeRunSync().toOption.get

      result.maxItems shouldBe 100
      result.nextId shouldBe None
      result.startFrom shouldBe None
      result.ignoreAccess shouldBe false
      result.approvalStatus shouldBe Some(BatchChangeApprovalStatus.PendingReview)

      result.batchChanges.length shouldBe 1
      result.batchChanges(0).createdTimestamp shouldBe batchChangeOne.createdTimestamp
    }

    "return an offset list of batchChangeSummaries if some exist" in {
      val batchChangeOne =
        BatchChange(
          auth.userId,
          auth.signedInUser.userName,
          None,
          DateTime.now,
          List(),
          approvalStatus = BatchChangeApprovalStatus.AutoApproved
        )
      batchChangeRepo.save(batchChangeOne)

      val batchChangeTwo = BatchChange(
        auth.userId,
        auth.signedInUser.userName,
        None,
        new DateTime(DateTime.now.getMillis + 1000),
        List(),
        approvalStatus = BatchChangeApprovalStatus.AutoApproved
      )
      batchChangeRepo.save(batchChangeTwo)

      val result =
        underTest.listBatchChangeSummaries(auth, startFrom = Some(1)).value.unsafeRunSync().toOption.get

      result.maxItems shouldBe 100
      result.nextId shouldBe None
      result.startFrom shouldBe Some(1)
      result.ignoreAccess shouldBe false

      result.batchChanges.length shouldBe 1
      result.batchChanges(0).createdTimestamp shouldBe batchChangeOne.createdTimestamp
    }

    "only return summaries associated with user who called" in {
      val batchChangeUserOne =
        BatchChange(
          auth.userId,
          auth.signedInUser.userName,
          None,
          DateTime.now,
          List(),
          approvalStatus = BatchChangeApprovalStatus.AutoApproved
        )
      batchChangeRepo.save(batchChangeUserOne)

      val batchChangeUserTwo = BatchChange(
        notAuth.userId,
        auth.signedInUser.userName,
        None,
        new DateTime(DateTime.now.getMillis + 1000),
        List(),
        approvalStatus = BatchChangeApprovalStatus.AutoApproved
      )
      batchChangeRepo.save(batchChangeUserTwo)

      val result =
        underTest.listBatchChangeSummaries(auth, maxItems = 100).value.unsafeRunSync().toOption.get.batchChanges

      result.length shouldBe 1
      result(0).createdTimestamp shouldBe batchChangeUserOne.createdTimestamp
    }

    "only return summaries associated with user who called even if ignoreAccess is true if user is not super" in {
      val batchChangeUserOne =
        BatchChange(
          auth.userId,
          auth.signedInUser.userName,
          None,
          DateTime.now,
          List(),
          approvalStatus = BatchChangeApprovalStatus.AutoApproved
        )
      batchChangeRepo.save(batchChangeUserOne)

      val batchChangeUserTwo = BatchChange(
        notAuth.userId,
        auth.signedInUser.userName,
        None,
        new DateTime(DateTime.now.getMillis + 1000),
        List(),
        approvalStatus = BatchChangeApprovalStatus.AutoApproved
      )
      batchChangeRepo.save(batchChangeUserTwo)

      val result =
        underTest.listBatchChangeSummaries(auth, ignoreAccess = true).value.unsafeRunSync().toOption.get.batchChanges

      result.length shouldBe 1
      result(0).createdTimestamp shouldBe batchChangeUserOne.createdTimestamp
    }

    "return all summaries if user is super and requests all" in {
      val batchChangeUserOne =
        BatchChange(
          auth.userId,
          auth.signedInUser.userName,
          None,
          DateTime.now,
          List(),
          approvalStatus = BatchChangeApprovalStatus.AutoApproved
        )
      batchChangeRepo.save(batchChangeUserOne)

      val batchChangeUserTwo = BatchChange(
        notAuth.userId,
        auth.signedInUser.userName,
        None,
        new DateTime(DateTime.now.getMillis + 1000),
        List(),
        approvalStatus = BatchChangeApprovalStatus.AutoApproved
      )
      batchChangeRepo.save(batchChangeUserTwo)

      val result =
        underTest.listBatchChangeSummaries(superUserAuth, ignoreAccess = true).value.unsafeRunSync().toOption.get

      result.maxItems shouldBe 100
      result.nextId shouldBe None
      result.startFrom shouldBe None
      result.ignoreAccess shouldBe true

      result.batchChanges.length shouldBe 2
      result.batchChanges(0).createdTimestamp shouldBe batchChangeUserTwo.createdTimestamp
      result.batchChanges(1).createdTimestamp shouldBe batchChangeUserOne.createdTimestamp
    }

    "return an empty list of batchChangeSummaries if none exist" in {
      val result =
        underTest.listBatchChangeSummaries(auth, maxItems = 100).value.unsafeRunSync().toOption.get.batchChanges

      result.length shouldBe 0
    }

    "return ownerGroupName in batchChangeSummaries" in {
      val batchChange =
        BatchChange(
          auth.userId,
          auth.signedInUser.userName,
          None,
          DateTime.now,
          List(),
          ownerGroupId = Some(okGroup.id),
          BatchChangeApprovalStatus.AutoApproved
        )
      batchChangeRepo.save(batchChange)

      val result = underTest.listBatchChangeSummaries(auth, maxItems = 100).value.unsafeRunSync().toOption.get

      result.maxItems shouldBe 100
      result.nextId shouldBe None
      result.startFrom shouldBe None

      result.batchChanges.length shouldBe 1
      result.batchChanges(0).createdTimestamp shouldBe batchChange.createdTimestamp
      result.batchChanges(0).ownerGroupId shouldBe Some(okGroup.id)
      result.batchChanges(0).ownerGroupName shouldBe Some(okGroup.name)
    }

    "return None for ownerGroupName in batchChangeSummaries if group not found" in {
      val batchChange =
        BatchChange(
          auth.userId,
          auth.signedInUser.userName,
          None,
          DateTime.now,
          List(),
          ownerGroupId = Some("no-existo"),
          BatchChangeApprovalStatus.AutoApproved
        )
      batchChangeRepo.save(batchChange)

      val result = underTest.listBatchChangeSummaries(auth, maxItems = 100).value.unsafeRunSync().toOption.get

      result.maxItems shouldBe 100
      result.nextId shouldBe None
      result.startFrom shouldBe None

      result.batchChanges.length shouldBe 1
      result.batchChanges(0).createdTimestamp shouldBe batchChange.createdTimestamp
      result.batchChanges(0).ownerGroupId shouldBe Some("no-existo")
      result.batchChanges(0).ownerGroupName shouldBe None
    }
  }

  "getOwnerGroup" should {
    "return None if owner group ID is None" in {
      underTest.getOwnerGroup(None).value.unsafeRunSync().toOption.get shouldBe None
    }

    "return None if group does not exist for owner group ID" in {
      underTest.getOwnerGroup(Some("non-existent-group-id")).value.unsafeRunSync().toOption.get shouldBe None
    }

    "return the group if the group exists for the owner group ID" in {
      underTest.getOwnerGroup(Some(okGroup.id)).value.unsafeRunSync().toOption.get shouldBe Some(okGroup)
    }
  }

  "getReviewer" should {
    "return None if reviewer ID is None" in {
      underTest.getReviewer(None).value.unsafeRunSync().toOption.get shouldBe None
    }

    "return None if reviewer does not exist for the given reviewer ID" in {
      underTest.getReviewer(Some("non-existent-user-id")).value.unsafeRunSync().toOption.get shouldBe None
    }

    "return the reviewer if the reviewer exists for the given reviewer ID" in {
      underTest.getReviewer(Some(superUser.id)).value.unsafeRunSync().toOption.get shouldBe Some(superUser)
    }
  }

  "convertOrSave" should {
    "send to the converter if approved" in {
      val batchChange =
        BatchChange(
          auth.userId,
          auth.signedInUser.userName,
          Some("checkConverter"),
          DateTime.now,
          List(),
          approvalStatus = BatchChangeApprovalStatus.AutoApproved
        )

      val result =
        underTestManualEnabled
          .convertOrSave(
            batchChange,
            ExistingZones(Set()),
            ChangeForValidationMap(List(), ExistingRecordSets(List())),
            None
          )
          .value.unsafeRunSync().toOption.get

      result.reviewComment shouldBe Some("batchSentToConverter")
    }
    "not send to the converter, save the change if PendingReview and MA enabled" in {
      val batchChange =
        BatchChange(
          auth.userId,
          auth.signedInUser.userName,
          Some("checkConverter"),
          DateTime.now,
          List(),
          approvalStatus = BatchChangeApprovalStatus.PendingReview
        )

      val result =
        underTestManualEnabled
          .convertOrSave(
            batchChange,
            ExistingZones(Set()),
            ChangeForValidationMap(List(), ExistingRecordSets(List())),
            None
          )
          .value.unsafeRunSync().toOption.get

      // not sent to converter
      result.reviewComment shouldBe None
      // saved in DB
      batchChangeRepo.getBatchChange(batchChange.id).unsafeRunSync() shouldBe defined
    }
    "error if PendingReview but MA disabled" in {
      val batchChange =
        BatchChange(
          auth.userId,
          auth.signedInUser.userName,
          Some("checkConverter"),
          DateTime.now,
          List(),
          approvalStatus = BatchChangeApprovalStatus.PendingReview
        )

      val result =
        underTest
          .convertOrSave(
            batchChange,
            ExistingZones(Set()),
            ChangeForValidationMap(List(), ExistingRecordSets(List())),
            None
          )
          .value.unsafeRunSync().swap.toOption.get

      result shouldBe an[UnknownConversionError]
    }
    "error if ManuallyApproved but MA disabled" in {
      val batchChange =
        BatchChange(
          auth.userId,
          auth.signedInUser.userName,
          Some("checkConverter"),
          DateTime.now,
          List(),
          approvalStatus = BatchChangeApprovalStatus.ManuallyApproved
        )

      val result =
        underTest
          .convertOrSave(
            batchChange,
            ExistingZones(Set()),
            ChangeForValidationMap(List(), ExistingRecordSets(List())),
            None
          )
          .value.unsafeRunSync().swap.toOption.get

      result shouldBe an[UnknownConversionError]
    }
  }

  "buildResponseForApprover" should {
    "return batch change with ManuallyApproved approval status" in {
      val updatedBatchChange = BatchChange(
        auth.userId,
        auth.signedInUser.userName,
        Some("comments in"),
        DateTime.now.minusDays(1),
        List(singleChangeGood, singleChangeNR),
        Some(authGrp.id),
        BatchChangeApprovalStatus.ManuallyApproved,
        Some("reviewer_id"),
        Some("approved"),
        Some(DateTime.now)
      )

      val result = underTest.buildResponseForApprover(updatedBatchChange).right.value

      result shouldBe a[BatchChange]
    }
    "return BatchChangeFailedApproval error if batch change has PendingReview approval status" in {
      val batchChange =
        BatchChange(
          auth.userId,
          auth.signedInUser.userName,
          Some("check approval status"),
          DateTime.now,
          List(singleChangeGood, singleChangeNR),
          approvalStatus = BatchChangeApprovalStatus.PendingReview
        )

      val result = underTest.buildResponseForApprover(batchChange).left.value

      result shouldBe a[BatchChangeFailedApproval]
    }
    "return BatchChangeFailedApproval if batch change has an approval status other than" +
      "ManuallyApproved or PendingReview" in {
      val batchChange =
        BatchChange(
          auth.userId,
          auth.signedInUser.userName,
          Some("check approval status"),
          DateTime.now,
          List(singleChangeGood, singleChangeNR),
          approvalStatus = BatchChangeApprovalStatus.AutoApproved
        )

      val result = underTest.buildResponseForApprover(batchChange).left.value

      result shouldBe a[BatchChangeFailedApproval]
    }
  }

  "getGroupIdsFromUnauthorizedErrors" should {
    val error =
      UserIsNotAuthorizedError("test-user", okGroup.id, OwnerType.Zone, Some("test@example.com")).invalidNel

    "combine gets for each valid record" in {
      val in = List(apexAddForVal.validNel, error)

      val result = underTest.getGroupIdsFromUnauthorizedErrors(in).value.unsafeRunSync().toOption.get

      result shouldBe Set(okGroup)
    }
  }

  "errorGroupMapping" should {
    val error =
      UserIsNotAuthorizedError("test-user", okGroup.id, OwnerType.Zone, Some("test@example.com")).invalidNel

    "combine gets for each valid record" in {
      val in = List(error, apexAddForVal.validNel)

      val result = underTest.errorGroupMapping(Set(okGroup), in)

      result.head should haveInvalid[DomainValidationError](
        UserIsNotAuthorizedError(
          "test-user",
          okGroup.id,
          OwnerType.Zone,
          Some(okGroup.email),
          Some(okGroup.name)
        )
      )

      result(1) should beValid[ChangeForValidation](
        AddChangeForValidation(apexZone, "apex.test.com.", apexAddA, 7200L)
      )
    }
  }
}<|MERGE_RESOLUTION|>--- conflicted
+++ resolved
@@ -731,25 +731,14 @@
     "succeed if the batchChange is PendingReview and reviewer is authorized" in {
       batchChangeRepo.save(batchChangeNeedsApproval)
 
-<<<<<<< HEAD
-      val result =
-=======
-      val result = {
-        rightResultOf(
->>>>>>> 741f3761
+      val result =
           underTestManualEnabled
             .approveBatchChange(
               batchChangeNeedsApproval.id,
               supportUserAuth,
               ApproveBatchChangeInput(Some("reviewed!"))
             )
-<<<<<<< HEAD
             .value.unsafeRunSync().toOption.get
-=======
-            .value
-        )
-      }
->>>>>>> 741f3761
 
       result.userId shouldBe batchChangeNeedsApproval.userId
       result.userName shouldBe batchChangeNeedsApproval.userName
