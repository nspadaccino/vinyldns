--- conflicted
+++ resolved
@@ -133,8 +133,9 @@
         (js \ "userId").required[String]("Missing userId"),
         (js \ "oldGroup").optional[GroupInfo],
         (js \ "id").default[String](UUID.randomUUID().toString),
-<<<<<<< HEAD
-        (js \ "created").default[Instant](Instant.now.truncatedTo(ChronoUnit.MILLIS))
+        (js \ "created").default[Instant](Instant.now.truncatedTo(ChronoUnit.MILLIS)),
+        (js \ "userName").required[String]("Missing userName"),
+        (js \ "groupChangeMessage").required[String]("Missing groupChangeMessage"),
       ).mapN(GroupChangeInfo.apply)
     }
 
@@ -145,11 +146,5 @@
       ("oldGroup" -> Extraction.decompose(gci.oldGroup)) ~
       ("id" -> gci.id) ~
       ("created" -> gci.created.toString)
-=======
-        (js \ "created").default[DateTime](DateTime.now),
-        (js \ "userName").required[String]("Missing userName"),
-        (js \ "groupChangeMessage").required[String]("Missing groupChangeMessage"),
-        ).mapN(GroupChangeInfo.apply)
->>>>>>> 741f3761
   }
 }