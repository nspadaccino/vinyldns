--- conflicted
+++ resolved
@@ -51,12 +51,8 @@
     RecordSetInfoSerializer,
     RecordSetChangeSerializer,
     JsonEnumV(ZoneStatus),
-<<<<<<< HEAD
     JsonEnumV(GenerateZoneStatus),
     JsonEnumV(OwnerShipTransferStatus),
-=======
-    JsonEnumV(OwnershipTransferStatus),
->>>>>>> 09974640
     JsonEnumV(ZoneChangeStatus),
     JsonEnumV(RecordSetStatus),
     JsonEnumV(RecordSetChangeStatus),
