/*
 * Copyright 2018 Comcast Cable Communications Management, LLC
 *
 * Licensed under the Apache License, Version 2.0 (the "License");
 * you may not use this file except in compliance with the License.
 * You may obtain a copy of the License at
 *
 *     http://www.apache.org/licenses/LICENSE-2.0
 *
 * Unless required by applicable law or agreed to in writing, software
 * distributed under the License is distributed on an "AS IS" BASIS,
 * WITHOUT WARRANTIES OR CONDITIONS OF ANY KIND, either express or implied.
 * See the License for the specific language governing permissions and
 * limitations under the License.
 */

package vinyldns.api.domain.batch

import cats.data.Validated.{Invalid, Valid}
import cats.data._
import cats.effect._
import cats.implicits._

import java.time.Instant
import java.time.temporal.ChronoUnit
import org.slf4j.{Logger, LoggerFactory}
import vinyldns.api.domain.DomainValidations._
import vinyldns.api.domain.auth.AuthPrincipalProvider
import vinyldns.api.domain.batch.BatchChangeInterfaces._
import vinyldns.api.domain.batch.BatchTransformations._
import vinyldns.api.backend.dns.DnsConversions._
import vinyldns.api.repository.ApiDataAccessor
import vinyldns.core.domain.auth.AuthPrincipal
import vinyldns.core.domain.batch.BatchChangeApprovalStatus.BatchChangeApprovalStatus
import vinyldns.core.domain.batch._
import vinyldns.core.domain.batch.BatchChangeApprovalStatus._
import vinyldns.core.domain.batch.BatchChangeStatus.BatchChangeStatus
import vinyldns.core.domain.{CnameAtZoneApexError, SingleChangeError, UserIsNotAuthorizedError, ZoneDiscoveryError}
import vinyldns.core.domain.membership.{Group, GroupRepository, ListUsersResults, User, UserRepository}
import vinyldns.core.domain.record.RecordType._
import vinyldns.core.domain.record.RecordSetRepository
import vinyldns.core.domain.zone.ZoneRepository
import vinyldns.core.notifier.{AllNotifiers, Notification}

object BatchChangeService {
  def apply(
      dataAccessor: ApiDataAccessor,
      batchChangeValidations: BatchChangeValidationsAlgebra,
      batchChangeConverter: BatchChangeConverterAlgebra,
      manualReviewEnabled: Boolean,
      authProvider: AuthPrincipalProvider,
      notifiers: AllNotifiers,
      scheduledChangesEnabled: Boolean,
      v6DiscoveryNibbleBoundaries: V6DiscoveryNibbleBoundaries,
      defaultTtl: Long
  ): BatchChangeService =
    new BatchChangeService(
      dataAccessor.zoneRepository,
      dataAccessor.recordSetRepository,
      dataAccessor.groupRepository,
      batchChangeValidations,
      dataAccessor.batchChangeRepository,
      batchChangeConverter,
      dataAccessor.userRepository,
      manualReviewEnabled,
      authProvider,
      notifiers,
      scheduledChangesEnabled,
      v6DiscoveryNibbleBoundaries,
      defaultTtl
    )
}

class BatchChangeService(
    zoneRepository: ZoneRepository,
    recordSetRepository: RecordSetRepository,
    groupRepository: GroupRepository,
    batchChangeValidations: BatchChangeValidationsAlgebra,
    batchChangeRepo: BatchChangeRepository,
    batchChangeConverter: BatchChangeConverterAlgebra,
    userRepository: UserRepository,
    manualReviewEnabled: Boolean,
    authProvider: AuthPrincipalProvider,
    notifiers: AllNotifiers,
    scheduledChangesEnabled: Boolean,
    v6zoneNibbleBoundaries: V6DiscoveryNibbleBoundaries,
    defaultTtl: Long
) extends BatchChangeServiceAlgebra {

  import batchChangeValidations._

  val logger: Logger = LoggerFactory.getLogger(classOf[BatchChangeService])
  def applyBatchChange(
      batchChangeInput: BatchChangeInput,
      auth: AuthPrincipal,
      allowManualReview: Boolean
  ): BatchResult[BatchChange] =
    for {
      validationOutput <- applyBatchChangeValidationFlow(batchChangeInput, auth, isApproved = false)
      changeForConversion <- buildResponse(
        batchChangeInput,
        validationOutput.validatedChanges,
        auth,
        allowManualReview
      ).toBatchResult
      serviceCompleteBatch <- convertOrSave(
        changeForConversion,
        validationOutput.existingZones,
        validationOutput.groupedChanges,
        batchChangeInput.ownerGroupId
      )
    } yield serviceCompleteBatch

  def applyBatchChangeValidationFlow(
      batchChangeInput: BatchChangeInput,
      auth: AuthPrincipal,
      isApproved: Boolean
  ): BatchResult[BatchValidationFlowOutput] =
    for {
      existingGroup <- getOwnerGroup(batchChangeInput.ownerGroupId)
      _ <- validateBatchChangeInput(batchChangeInput, existingGroup, auth)
      inputValidatedSingleChanges = validateInputChanges(batchChangeInput.changes, isApproved)
      zoneMap <- getZonesForRequest(inputValidatedSingleChanges).toBatchResult
      changesWithZones = zoneDiscovery(inputValidatedSingleChanges, zoneMap)
      recordSets <- getExistingRecordSets(changesWithZones, zoneMap).toBatchResult
      withTtl = doTtlMapping(changesWithZones, recordSets)
      groupedChanges = ChangeForValidationMap(withTtl, recordSets)
      validatedSingleChanges = validateChangesWithContext(
        groupedChanges,
        auth,
        isApproved,
        batchChangeInput.ownerGroupId
      )
      errorGroupIds <- getGroupIdsFromUnauthorizedErrors(validatedSingleChanges)
      validatedSingleChangesWithGroups = errorGroupMapping(errorGroupIds, validatedSingleChanges)
    } yield BatchValidationFlowOutput(validatedSingleChangesWithGroups, zoneMap, groupedChanges)

  def getGroupIdsFromUnauthorizedErrors(
      changes: ValidatedBatch[ChangeForValidation]
  ): BatchResult[Set[Group]] = {
    val list = changes.getInvalid.collect {
      case d: UserIsNotAuthorizedError => d.ownerGroupId
    }.toSet
    groupRepository.getGroups(list).toBatchResult
  }

  def errorGroupMapping(
      groups: Set[Group],
      validations: ValidatedBatch[ChangeForValidation]
  ): ValidatedBatch[ChangeForValidation] =
    validations.map {
      case Invalid(err) =>
        err.map {
          case e: UserIsNotAuthorizedError =>
            val group = groups.find(_.id == e.ownerGroupId)
            val updatedError = UserIsNotAuthorizedError(
              e.userName,
              e.ownerGroupId,
              e.ownerType,
              group.map(_.email),
              group.map(_.name)
            )
            logger.error(updatedError.message)
            updatedError
          case e =>
            logger.error(e.message)
            e
        }.invalid
      case valid => valid
    }

  def rejectBatchChange(
      batchChangeId: String,
      authPrincipal: AuthPrincipal,
      rejectBatchChangeInput: RejectBatchChangeInput
  ): BatchResult[BatchChange] =
    for {
      batchChange <- getExistingBatchChange(batchChangeId)
      bypassTestCheck <- getBypassTestCheckForReject(authPrincipal, batchChange)
      _ <- validateBatchChangeRejection(batchChange, authPrincipal, bypassTestCheck).toBatchResult
      rejectedBatchChange <- rejectBatchChange(
        batchChange,
        rejectBatchChangeInput.reviewComment,
        authPrincipal.signedInUser.id
      )
      _ <- notifiers.notify(Notification(rejectedBatchChange)).toBatchResult
    } yield rejectedBatchChange

  def approveBatchChange(
      batchChangeId: String,
      authPrincipal: AuthPrincipal,
      approveBatchChangeInput: ApproveBatchChangeInput
  ): BatchResult[BatchChange] =
    for {
      batchChange <- getExistingBatchChange(batchChangeId)
      requesterAuth <- EitherT.fromOptionF(
        authProvider.getAuthPrincipalByUserId(batchChange.userId),
        BatchRequesterNotFound(batchChange.userId, batchChange.userName)
      )
      _ <- validateBatchChangeApproval(batchChange, authPrincipal, requesterAuth.isTestUser).toBatchResult
      asInput = BatchChangeInput(batchChange)
      reviewInfo = BatchChangeReviewInfo(
        authPrincipal.userId,
        approveBatchChangeInput.reviewComment
      )
      validationOutput <- applyBatchChangeValidationFlow(asInput, requesterAuth, isApproved = true)
      changeForConversion = rebuildBatchChangeForUpdate(
        batchChange,
        validationOutput.validatedChanges,
        reviewInfo
      )
      serviceCompleteBatch <- convertOrSave(
        changeForConversion,
        validationOutput.existingZones,
        validationOutput.groupedChanges,
        batchChange.ownerGroupId
      )
      response <- buildResponseForApprover(serviceCompleteBatch).toBatchResult
    } yield response

  def cancelBatchChange(
      batchChangeId: String,
      authPrincipal: AuthPrincipal
  ): BatchResult[BatchChange] =
    for {
      batchChange <- getExistingBatchChange(batchChangeId)
      _ <- validateBatchChangeCancellation(batchChange, authPrincipal).toBatchResult
      cancelledBatchChange <- cancelBatchChange(batchChange)
      _ <- notifiers.notify(Notification(cancelledBatchChange)).toBatchResult
    } yield cancelledBatchChange

  def getBatchChange(id: String, auth: AuthPrincipal): BatchResult[BatchChangeInfo] =
    for {
      batchChange <- getExistingBatchChange(id)
      _ <- canGetBatchChange(batchChange, auth).toBatchResult
      rsOwnerGroup <- getOwnerGroup(batchChange.ownerGroupId)
      rsOwnerGroupName = rsOwnerGroup.map(_.name)
      reviewer <- getReviewer(batchChange.reviewerId)
      reviewerUserName = reviewer.map(_.userName)
    } yield BatchChangeInfo(batchChange, rsOwnerGroupName, reviewerUserName)

  def getExistingBatchChange(id: String): BatchResult[BatchChange] =
    batchChangeRepo
      .getBatchChange(id)
      .map {
        case Some(bc) => Right(bc)
        case None => Left(BatchChangeNotFound(id))
      }
      .toBatchResult

  def getZonesForRequest(changes: ValidatedBatch[ChangeInput]): IO[ExistingZones] = {
    // ipv4 search will be by filter, NOT by specific name because of classless reverse zone delegation
    def getPtrIpv4ZoneFilters(ipv4ptr: List[ChangeInput]): Set[String] =
      ipv4ptr.flatMap(input => getIPv4NonDelegatedZoneName(input.inputName)).toSet

    // zone name possibilities for ipv6 PTR
    def getPossiblePtrIpv6ZoneNames(ipv6ptr: List[ChangeInput]): Set[String] = {
      val toDropSmallest = 32 - v6zoneNibbleBoundaries.max
      val toDropLargest = 32 - v6zoneNibbleBoundaries.min

      val ipv6ptrFullReverseNames =
        ipv6ptr.flatMap(input => getIPv6FullReverseName(input.inputName)).toSet
      ipv6ptrFullReverseNames.flatMap { name =>
        (toDropSmallest to toDropLargest).map { index =>
          // times 2 here because there are dots between each nibble in this form
          name.substring(index * 2)
        }
      }
    }

    def getPossibleForwardZoneNames(changeInputs: List[ChangeInput]): Set[String] =
      changeInputs.flatMap(record => getAllPossibleZones(record.inputName)).toSet

    val (ptr, nonPTR) = changes.getValid.partition(_.typ == PTR)
    val (ipv4ptr, ipv6ptr) = ptr.partition(ch => validateIpv4Address(ch.inputName).isValid)

    val nonPTRZoneNames = getPossibleForwardZoneNames(nonPTR)
    val ipv4ptrZoneFilters = getPtrIpv4ZoneFilters(ipv4ptr)
    val ipv6ZoneNames = getPossiblePtrIpv6ZoneNames(ipv6ptr)

    val nonIpv4ZoneLookup = zoneRepository.getZonesByNames(nonPTRZoneNames ++ ipv6ZoneNames)
    val ipv4ZoneLookup = zoneRepository.getZonesByFilters(ipv4ptrZoneFilters)

    for {
      nonIpv4Zones <- nonIpv4ZoneLookup
      ipv4Zones <- ipv4ZoneLookup
    } yield ExistingZones(ipv4Zones ++ nonIpv4Zones)
  }

  def getExistingRecordSets(
      changes: ValidatedBatch[ChangeForValidation],
      zoneMap: ExistingZones
  ): IO[ExistingRecordSets] = {
    val uniqueGets = changes.getValid.map { change =>
      change.inputChange.typ match {
        case PTR => s"${change.recordName}.${change.zone.name}"
        case _ => change.inputChange.inputName
      }
    }.toSet

    for {
      allRecordSets <- recordSetRepository.getRecordSetsByFQDNs(uniqueGets)
      recordSetsWithExistingZone = allRecordSets.filter(rs => zoneMap.getById(rs.zoneId))
    } yield ExistingRecordSets(recordSetsWithExistingZone)
  }

  def doTtlMapping(
      changes: ValidatedBatch[ChangeForValidation],
      existingRecordSets: ExistingRecordSets
  ): ValidatedBatch[ChangeForValidation] =
    changes.mapValid {
      case add: AddChangeForValidation =>
        existingRecordSets
          .get(add.recordKey)
          .map { rs =>
            add.copy(existingRecordTtl = Some(rs.ttl))
          }
          .getOrElse(add)
          .validNel
      case del: DeleteRRSetChangeForValidation => del.validNel
    }

  def getOwnerGroup(ownerGroupId: Option[String]): BatchResult[Option[Group]] = {
    val ownerGroup = for {
      groupId <- OptionT.fromOption[IO](ownerGroupId)
      group <- OptionT(groupRepository.getGroup(groupId))
    } yield group
    ownerGroup.value.toBatchResult
  }

  def getReviewer(reviewerId: Option[String]): BatchResult[Option[User]] = {
    val reviewer = for {
      uid <- OptionT.fromOption[IO](reviewerId)
      user <- OptionT(userRepository.getUser(uid))
    } yield user
    reviewer.value.toBatchResult
  }

  def zoneDiscovery(
      changes: ValidatedBatch[ChangeInput],
      zoneMap: ExistingZones
  ): ValidatedBatch[ChangeForValidation] =
    changes.mapValid { change =>
      change.typ match {
        case A | AAAA | CNAME | MX | TXT | NS | NAPTR | SRV => forwardZoneDiscovery(change, zoneMap)
        case PTR if validateIpv4Address(change.inputName).isValid =>
          ptrIpv4ZoneDiscovery(change, zoneMap)
        case PTR if validateIpv6Address(change.inputName).isValid =>
          ptrIpv6ZoneDiscovery(change, zoneMap)
        case _ => ZoneDiscoveryError(change.inputName).invalidNel
      }
    }

  def forwardZoneDiscovery(
      change: ChangeInput,
      zoneMap: ExistingZones
  ): SingleValidation[ChangeForValidation] = {

    // getAllPossibleZones is ordered most to least specific, so 1st match is right
    val zone = getAllPossibleZones(change.inputName).map(zoneMap.getByName).collectFirst {
      case Some(zn) => zn
    }

    zone match {
      case Some(zn) if zn.name == change.inputName && change.typ == CNAME =>
        CnameAtZoneApexError(zn.name).invalidNel
      case Some(zn) =>
        ChangeForValidation(zn, relativize(change.inputName, zn.name), change, defaultTtl).validNel
      case None => ZoneDiscoveryError(change.inputName).invalidNel
    }
  }

  def ptrIpv4ZoneDiscovery(
      change: ChangeInput,
      zoneMap: ExistingZones
  ): SingleValidation[ChangeForValidation] = {
    val recordName = change.inputName.split('.').takeRight(1).mkString
    val validZones = zoneMap.getipv4PTRMatches(change.inputName)

    val zone = {
      if (validZones.size > 1) validZones.find(zn => zn.name.contains("/"))
      else validZones.headOption
    }
    zone match {
      case Some(z) => ChangeForValidation(z, recordName, change, defaultTtl).validNel
      case None => ZoneDiscoveryError(change.inputName).invalidNel
    }
  }

  def ptrIpv6ZoneDiscovery(
      change: ChangeInput,
      zoneMap: ExistingZones
  ): SingleValidation[ChangeForValidation] = {
    val zones = zoneMap.getipv6PTRMatches(change.inputName)

    if (zones.isEmpty)
      ZoneDiscoveryError(change.inputName).invalidNel
    else {
      // the longest ipv6 zone name that matches this record is the zone holding the most limited IP space
      val zoneName = zones.map(_.name).foldLeft("") { (longestName, name) =>
        if (name.length > longestName.length) {
          name
        } else longestName
      }

      val changeForValidation = for {
        zone <- zoneMap.getByName(zoneName)
        recordName <- {
          // remove zone name from fqdn for recordname
          getIPv6FullReverseName(change.inputName).map(_.dropRight(zone.name.length + 1))
        }
      } yield ChangeForValidation(zone, recordName, change, defaultTtl).validNel

      changeForValidation.getOrElse(ZoneDiscoveryError(change.inputName).invalidNel)
    }
  }

  def buildResponse(
      batchChangeInput: BatchChangeInput,
      transformed: ValidatedBatch[ChangeForValidation],
      auth: AuthPrincipal,
      allowManualReview: Boolean
  ): Either[BatchChangeErrorResponse, BatchChange] = {

    // Respond with a fatal error that kicks the change out to the user
    def errorResponse =
      InvalidBatchChangeResponses(batchChangeInput.changes, transformed).asLeft

    // Respond with a response to advance to manual review
    def manualReviewResponse = {
      val changes = transformed.zip(batchChangeInput.changes).map {
        case (validated, input) =>
          validated match {
            case Valid(v) => v.asStoredChange()
            case Invalid(e) => input.asNewStoredChange(e, defaultTtl)
          }
      }
      BatchChange(
        auth.userId,
        auth.signedInUser.userName,
        batchChangeInput.comments,
        Instant.now.truncatedTo(ChronoUnit.MILLIS),
        changes,
        batchChangeInput.ownerGroupId,
        BatchChangeApprovalStatus.PendingReview,
        BatchChangeStatus.PendingReview,
        scheduledTime = batchChangeInput.scheduledTime
      ).asRight
    }

    // Respond with a response to process immediately
    def processNowResponse = {
      val changes = transformed.getValid.map(_.asStoredChange())
      BatchChange(
        auth.userId,
        auth.signedInUser.userName,
        batchChangeInput.comments,
        Instant.now.truncatedTo(ChronoUnit.MILLIS),
        changes,
        batchChangeInput.ownerGroupId,
        BatchChangeApprovalStatus.AutoApproved,
        BatchChangeStatus.PendingProcessing,
        scheduledTime = batchChangeInput.scheduledTime
      ).asRight
    }

    val allErrors = transformed
      .collect {
        case Invalid(e) => e
      }
      .flatMap(_.toList)

    // Tells us that we have soft errors, and no errors are hard errors
    val hardErrorsPresent = allErrors.exists(_.isFatal)
    val noErrors = allErrors.isEmpty
    val isScheduled = batchChangeInput.scheduledTime.isDefined && this.scheduledChangesEnabled
    val isNSRecordsPresent = batchChangeInput.changes.exists(_.typ == NS)

    if (hardErrorsPresent) {
      // Always error out
      errorResponse
    } else if (noErrors && !isScheduled && !isNSRecordsPresent) {
      // There are no errors and this is not scheduled, so process immediately
      processNowResponse
    } else if (this.manualReviewEnabled && allowManualReview || isNSRecordsPresent) {
      if ((noErrors && isScheduled) || batchChangeInput.ownerGroupId.isDefined) {
        // There are no errors and this is scheduled
        // or we have soft errors and owner group is defined
        // advance to manual review if manual review is ok
        manualReviewResponse
      } else {
        ManualReviewRequiresOwnerGroup.asLeft
      }
    } else {
      // Cannot go to manual review, and we have soft errors, so just return a failure
      errorResponse
    }
  }

  def rebuildBatchChangeForUpdate(
      existingBatchChange: BatchChange,
      transformed: ValidatedBatch[ChangeForValidation],
      reviewInfo: BatchChangeReviewInfo
  ): BatchChange = {
    val changes = transformed.zip(existingBatchChange.changes).map {
      case (validated, existing) =>
        validated match {
          case Valid(v) => v.asStoredChange(Some(existing.id))
          case Invalid(errors) =>
            existing.updateValidationErrors(errors.map(e => SingleChangeError(e)).toList)
        }
    }

    if (transformed.forall(_.isValid)) {
      existingBatchChange
        .copy(
          changes = changes,
          approvalStatus = BatchChangeApprovalStatus.ManuallyApproved,
          reviewerId = Some(reviewInfo.reviewerId),
          reviewComment = reviewInfo.reviewComment,
          reviewTimestamp = Some(reviewInfo.reviewTimestamp)
        )
    } else {
      existingBatchChange.copy(changes = changes)
    }
  }

  def convertOrSave(
      batchChange: BatchChange,
      existingZones: ExistingZones,
      groupedChanges: ChangeForValidationMap,
      ownerGroupId: Option[String]
  ): BatchResult[BatchChange] = batchChange.approvalStatus match {
    case AutoApproved =>
      // send on to the converter, it will be saved there
      batchChangeConverter
        .sendBatchForProcessing(batchChange, existingZones, groupedChanges, ownerGroupId)
        .map(_.batchChange)
    case ManuallyApproved if manualReviewEnabled =>
      // send on to the converter, it will be saved there
      batchChangeConverter
        .sendBatchForProcessing(batchChange, existingZones, groupedChanges, ownerGroupId)
        .map(_.batchChange)
    case PendingReview if manualReviewEnabled =>
      // save the change, will need to return to it later on approval
      batchChangeRepo.save(batchChange).toBatchResult
    // TODO: handle PendingReview if manualReviewEnabled is false
    case _ =>
      // this should not be called with a rejected change (or if manual review is off)!
      logger.error(
        s"convertOrSave called with a rejected batch change; " +
          s"batchChangeId=${batchChange.id}; manualReviewEnabled=$manualReviewEnabled"
      )
      UnknownConversionError("Cannot convert a rejected batch change").toLeftBatchResult
  }

  def buildResponseForApprover(
      batchChange: BatchChange
  ): Either[BatchChangeErrorResponse, BatchChange] =
    batchChange.approvalStatus match {
      case ManuallyApproved => batchChange.asRight
      case _ => BatchChangeFailedApproval(batchChange).asLeft
    }

  def addOwnerGroupNamesToSummaries(
      summaries: List[BatchChangeSummary],
      groups: Set[Group]
  ): List[BatchChangeSummary] =
    summaries.map { summary =>
      val groupName =
        summary.ownerGroupId.flatMap(groupId => groups.find(_.id == groupId).map(_.name))
      summary.copy(ownerGroupName = groupName)
    }

  def addReviewerUserNamesToSummaries(
      summaries: List[BatchChangeSummary],
      reviewers: ListUsersResults
  ): List[BatchChangeSummary] =
    summaries.map { summary =>
      val userName =
        summary.reviewerId.flatMap(userId => reviewers.users.find(_.id == userId).map(_.userName))
      summary.copy(reviewerName = userName)
    }

  def listBatchChangeSummaries(
      auth: AuthPrincipal,
      userName: Option[String] = None,
      dateTimeStartRange: Option[String] = None,
      dateTimeEndRange: Option[String] = None,
      startFrom: Option[Int] = None,
      maxItems: Int = 100,
      ignoreAccess: Boolean = false,
      batchStatus: Option[BatchChangeStatus] = None,
      approvalStatus: Option[BatchChangeApprovalStatus] = None
  ): BatchResult[BatchChangeSummaryList] = {
    val userId = if (ignoreAccess && auth.isSystemAdmin) None else Some(auth.userId)
    val submitterUserName = if(userName.isDefined && userName.get.isEmpty) None else userName
    val startDateTime = if(dateTimeStartRange.isDefined && dateTimeStartRange.get.isEmpty) None else dateTimeStartRange
    val endDateTime = if(dateTimeEndRange.isDefined && dateTimeEndRange.get.isEmpty) None else dateTimeEndRange
    for {
      listResults <- batchChangeRepo
<<<<<<< HEAD
        .getBatchChangeSummaries(userId, startFrom, maxItems, batchStatus, approvalStatus)
=======
        .getBatchChangeSummaries(userId, submitterUserName, startDateTime, endDateTime, startFrom, maxItems, approvalStatus)
>>>>>>> 4b16996e
        .toBatchResult
      rsOwnerGroupIds = listResults.batchChanges.flatMap(_.ownerGroupId).toSet
      rsOwnerGroups <- groupRepository.getGroups(rsOwnerGroupIds).toBatchResult
      summariesWithGroupNames = addOwnerGroupNamesToSummaries(
        listResults.batchChanges,
        rsOwnerGroups
      )
      reviewerIds = listResults.batchChanges.flatMap(_.reviewerId).toSet
      reviewerUserNames <- userRepository.getUsers(reviewerIds, None, Some(maxItems)).toBatchResult
      summariesWithReviewerUserNames = addReviewerUserNamesToSummaries(
        summariesWithGroupNames,
        reviewerUserNames
      )
      listWithGroupNames = listResults.copy(
        batchChanges = summariesWithReviewerUserNames,
        ignoreAccess = ignoreAccess,
        approvalStatus = approvalStatus,
        userName = userName,
        dateTimeStartRange = dateTimeStartRange,
        dateTimeEndRange = dateTimeEndRange
      )
    } yield listWithGroupNames
  }

  def rejectBatchChange(
      batchChange: BatchChange,
      reviewComment: Option[String],
      reviewerId: String
  ): BatchResult[BatchChange] = {
    val rejectedSingleChanges = batchChange.changes.map(_.reject)

    // Update rejection attributes and single changes for batch change
    val rejectedBatch = batchChange.copy(
      approvalStatus = BatchChangeApprovalStatus.ManuallyRejected,
      reviewerId = Some(reviewerId),
      reviewComment = reviewComment,
      reviewTimestamp = Some(Instant.now.truncatedTo(ChronoUnit.MILLIS)),
      changes = rejectedSingleChanges
    )

    batchChangeRepo.save(rejectedBatch).toBatchResult
  }

  def cancelBatchChange(batchChange: BatchChange): BatchResult[BatchChange] = {
    val cancelledSingleChanges = batchChange.changes.map(_.cancel)

    // Update rejection attributes and single changes for batch change
    val cancelledBatch = batchChange.copy(
      approvalStatus = BatchChangeApprovalStatus.Cancelled,
      cancelledTimestamp = Some(Instant.now.truncatedTo(ChronoUnit.MILLIS)),
      changes = cancelledSingleChanges
    )

    batchChangeRepo.save(cancelledBatch).toBatchResult
  }

  def getBypassTestCheckForReject(
      rejecterAuth: AuthPrincipal,
      batchChange: BatchChange
  ): BatchResult[Boolean] =
    if (!rejecterAuth.isTestUser) {
      // if the rejecting user isnt a test user, we dont need to get the batch creator's info, can just pass along
      // true to bypass the test check
      true.toRightBatchResult
    } else {
      for {
        user <- userRepository.getUser(batchChange.userId).toBatchResult
        isTest <- user match {
          case Some(u) => u.isTest.toRightBatchResult
          case None =>
            BatchRequesterNotFound(batchChange.userId, batchChange.userName).toLeftBatchResult
        }
      } yield isTest
    }
}<|MERGE_RESOLUTION|>--- conflicted
+++ resolved
@@ -599,11 +599,7 @@
     val endDateTime = if(dateTimeEndRange.isDefined && dateTimeEndRange.get.isEmpty) None else dateTimeEndRange
     for {
       listResults <- batchChangeRepo
-<<<<<<< HEAD
-        .getBatchChangeSummaries(userId, startFrom, maxItems, batchStatus, approvalStatus)
-=======
-        .getBatchChangeSummaries(userId, submitterUserName, startDateTime, endDateTime, startFrom, maxItems, approvalStatus)
->>>>>>> 4b16996e
+        .getBatchChangeSummaries(userId, submitterUserName, startDateTime, endDateTime, startFrom, maxItems, batchStatus, approvalStatus)
         .toBatchResult
       rsOwnerGroupIds = listResults.batchChanges.flatMap(_.ownerGroupId).toSet
       rsOwnerGroups <- groupRepository.getGroups(rsOwnerGroupIds).toBatchResult
