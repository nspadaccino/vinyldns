--- conflicted
+++ resolved
@@ -33,11 +33,7 @@
     "dnsjava"                   %  "dnsjava"                        % "3.4.2",
     "org.apache.commons"        %  "commons-lang3"                  % "3.4",
     "org.apache.commons"        %  "commons-text"                   % "1.4",
-<<<<<<< HEAD
-    "org.flywaydb"              %  "flyway-core"                    % "8.0.0",
-=======
     "org.flywaydb"              %  "flyway-core"                    % "5.2.4",
->>>>>>> f25a95a2
     "org.json4s"                %% "json4s-ext"                     % "3.5.3",
     "org.json4s"                %% "json4s-jackson"                 % "3.5.3",
     "org.scalikejdbc"           %% "scalikejdbc"                    % scalikejdbcV,
@@ -78,19 +74,12 @@
     "co.fs2"                    %% "fs2-core"                       % fs2V,
     "javax.xml.bind"            %  "jaxb-api"                       % "2.3.0",
     "javax.activation"          %  "activation"                     % "1.1.1",
-<<<<<<< HEAD
     "org.scalikejdbc"           %% "scalikejdbc"                    % scalikejdbcV,
     "org.scalikejdbc"           %% "scalikejdbc-config"             % scalikejdbcV
   )
 
   lazy val mysqlDependencies = Seq(
-    "org.flywaydb"              %  "flyway-core"                    % "8.0.0",
-=======
-  )
-
-  lazy val mysqlDependencies = Seq(
     "org.flywaydb"              %  "flyway-core"                    % "5.2.4",
->>>>>>> f25a95a2
     "org.mariadb.jdbc"          %  "mariadb-java-client"            % "2.3.0",
     "org.scalikejdbc"           %% "scalikejdbc"                    % scalikejdbcV,
     "org.scalikejdbc"           %% "scalikejdbc-config"             % scalikejdbcV,
